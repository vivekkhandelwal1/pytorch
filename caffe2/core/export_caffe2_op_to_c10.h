#pragma once

#include <c10/macros/Macros.h>

#if defined(EXPOSE_C2_OPS) || \
    !defined(CAFFE2_IS_XPLAT_BUILD) && !defined(C10_MOBILE)
#include <ATen/core/function_schema.h>
#include <ATen/core/grad_mode.h>
#include <ATen/core/op_registration/op_registration.h>
#include <torch/csrc/jit/frontend/function_schema_parser.h>
#include <caffe2/core/tensor.h>
#include <c10/core/CompileTimeFunctionPointer.h>
#include <torch/library.h>
#include <caffe2/core/tensor.h>
#include <vector>

namespace caffe2 {
namespace detail {

constexpr const char* PREALLOCATED_OUTPUT_ARGNAME =
    "_caffe2_preallocated_outputs";

using _CallCaffe2OpFunc = std::vector<caffe2::Tensor>(
    const c10::FunctionSchema& schema,
<<<<<<< HEAD
    const std::vector<c10::IValue> &inputs,
    c10::List<at::Tensor> &&outputs);
=======
    std::vector<c10::IValue> &&inputs,
    std::vector<caffe2::Tensor> &&outputs);
>>>>>>> 1ffe56a1

template <class Caffe2Operator>
inline std::vector<caffe2::Tensor> _call_caffe2_op(
    const c10::FunctionSchema& schema,
<<<<<<< HEAD
    const std::vector<c10::IValue> &inputs,
    c10::List<at::Tensor> &&outputs) {
  c10::SmallVector<caffe2::Tensor, 6> outputs_caffe2(outputs.size());
  for (auto i : c10::irange(outputs.size())) {
    outputs_caffe2[i] = caffe2::Tensor(outputs.get(i));
  }

  Caffe2Operator op(schema, inputs, outputs_caffe2, -1);
  op.Run(-1);

  auto op_outputs = std::move(op).move_output_tensors();
  TORCH_INTERNAL_ASSERT(outputs.size() == op_outputs.size());
  for (auto i : c10::irange(op_outputs.size())) {
    outputs[i] = at::Tensor(std::move(op_outputs[i]));
  }
  return std::move(outputs);
=======
    std::vector<c10::IValue> &&inputs,
    std::vector<caffe2::Tensor> &&outputs) {
  Caffe2Operator op(schema, std::move(inputs), std::move(outputs), -1);
  op.Run(-1);
  return std::move(op).move_output_tensors();
>>>>>>> 1ffe56a1
}

// This function is inline in the hope that compilers optimizing for speed will
// inline it into call_caffe2_op_from_c10, allowing call_op to be inlined and
// avoiding the function pointer indirection, while compilers optimizing for
// binary size will keep it a separate function instead of inlining it into
// a template and will reuse the binary code of this function between ops.
// We measured and confirmed that binary size off the instagram ios app is
// reduced when having _call_caffe2_op_from_c10 separate from the templated
// call_caffe2_op_from_c10.
inline void _call_caffe2_op_from_c10(
    c10::Stack* stack,
    const c10::FunctionSchema& schema,
    _CallCaffe2OpFunc* call_op) {
  // precondition: on the stack, there's one IValue for each argument of the
  // c10 schema. The last argument is an optional tensor list that
  // (if not ivalue::None) contains a preallocated output tensor for each
  // operator output.

  // As an invariant, we don't want any autograd gradients to be tracked in
  // Caffe2 operators.
  at::NoGradGuard guard;

  AT_ASSERT(
      schema.arguments().size() != 0 &&
      schema.arguments().back().type()->isSubtypeOf(
          *OptionalType::create(ListType::ofTensors())));
  IValue preallocated_outputs = torch::jit::pop(*stack);

  const size_t num_outputs = schema.returns().size();
  const size_t num_inputs = schema.arguments().size() -
      1; // -1 because the last argument is the list of preallocated tensors

  c10::List<at::Tensor> outputs;
  if (preallocated_outputs.isNone()) {
    // either the schema doesn't support preallocated outputs or it does but
    // they haven't been passed in. Pass a list of uninitialized tensors to
    // the caffe2 operator as preallocated outputs.
    outputs.resize(num_outputs);
  } else {
    AT_ASSERT(preallocated_outputs.isTensorList());
    outputs = std::move(preallocated_outputs).toTensorList();
  }

  // TODO Avoid vector allocation. One idea would be to keep the std::vector
  // instances in the cache.
  std::vector<IValue> inputs = torch::jit::pop(*stack, num_inputs);

  // Convert outputs to caffe2::Tensor
  std::vector<caffe2::Tensor> outputs_c2(num_outputs);
  for (auto i : c10::irange(num_outputs)) {
    outputs_c2[i] = caffe2::Tensor(outputs.get(i));
  }

  outputs_c2 = (*call_op)(schema, std::move(inputs), std::move(outputs_c2));

  bool return_tensor_list = false;
  if (schema.returns().size() == 1) {
    auto type = schema.returns()[0].type();
    if (c10::ListTypePtr list_type = type->cast<c10::ListType>()) {
      if (list_type->getElementType()->kind() == c10::TypeKind::TensorType) {
        return_tensor_list = true;
      }
    }
  }
  if (return_tensor_list) {
    for (auto i : c10::irange(num_outputs)) {
      outputs.set(i, at::Tensor(std::move(outputs_c2[i])));
    }
    torch::jit::push(*stack, outputs);
  } else {
    for (auto i : c10::irange(num_outputs)) {
      torch::jit::push(*stack, at::Tensor(std::move(outputs_c2[i])));
    }
  }

  // postcondition: All inputs are cleared from the stack, there's now one
  //                IValue for each output which holds the result. This
  //                might reuse one of the preallocated tensors but doesn't have
  //                to.
}

template <const c10::FunctionSchema& (*Schema)(), class Caffe2Operator>
void call_caffe2_op_from_c10(
    const c10::OperatorHandle& /*opHandle*/,
    c10::Stack* stack) {
  _call_caffe2_op_from_c10(stack, Schema(), &_call_caffe2_op<Caffe2Operator>);
}

inline FunctionSchema make_function_schema_for_c10(const char* schema_str) {
#if !defined(EXPOSE_C2_OPS) && \
    (defined(CAFFE2_IS_XPLAT_BUILD) || defined(C10_MOBILE))
  throw std::logic_error(
      "We don't support registering c10 ops on mobile yet because the function schema parser isn't present in the mobile build.");
#else
  c10::FunctionSchema parsed_schema = torch::jit::parseSchema(schema_str);
  std::vector<c10::Argument> arguments = parsed_schema.arguments();
  arguments.emplace_back(
      PREALLOCATED_OUTPUT_ARGNAME,
      c10::OptionalType::create(c10::ListType::ofTensors()),
      nullopt,
      IValue());

  return FunctionSchema(
      parsed_schema.name(),
      parsed_schema.overload_name(),
      std::move(arguments),
      parsed_schema.returns(),
      parsed_schema.is_vararg(),
      parsed_schema.is_varret());
#endif
}

} // namespace detail
} // namespace caffe2

/**
 * To register a caffe2 operator caffe2::MyOperator with the c10 dispatcher,
 * call:
 *
 * In caffe2/operators/MyOperator.h:
 *
 * > C10_DECLARE_EXPORT_CAFFE2_OP_TO_C10(C10MyOperator) // C10MyOperator is the
 * name
 *                                              // used by c10 for this operator
 *
 * In caffe2/operators/MyOperator.cc
 *
 * > C10_EXPORT_CAFFE2_OP_TO_C10_CPU (
 * >    C10MyOperator,
 * >    "_caffe2::C10MyOperator(Tensor input1, int argument2, float argument3)
 * -> (Tensor output1, Tensor output2)" > caffe2::MyOperator<caffe2::CPUContext>
 * // This is the caffe2 operator >                                           //
 * class template > )
 *
 * In caffe2/operators/MyOperator.cu
 *
 * > C10_EXPORT_CAFFE2_OP_TO_C10_CUDA(C10MyOperator ,
 *   caffe2::MyOperator<caffe2::CUDAContext>)
 *
 * Notes:
 * - all macros must be defined in the top level namespace, not in namespace
 *   caffe2.
 * - all operators must call C10_DECLARE_EXPORT_CAFFE2_OP_TO_C10 and
 *   C10_EXPORT_CAFFE2_OP_TO_C10_CPU .
 * - calling C10_EXPORT_CAFFE2_OP_TO_C10_CUDA is optional and can be omitted i f
 *   you don't want to expose the operator for CUDA operations.
 * - caffe2 arguments must come after caffe2 inputs, in other words, any tensor
 *   inputs must precede any non-tensor inputs.
 *
 * More complex use cases:
 * - If your operator has a variable number of input tensors, make the first (!)
 *   input an input of type TensorList. There must be no other tensor inputs.
 */
#define C10_DECLARE_EXPORT_CAFFE2_OP_TO_C10(OperatorName)   \
  namespace caffe2 {                                        \
  namespace _c10_ops {                                      \
  TORCH_API const FunctionSchema& schema_##OperatorName(); \
  }                                                         \
  }

#define C10_EXPORT_CAFFE2_OP_TO_C10_SCHEMA_ONLY(OperatorName, OperatorSchema) \
  /* Register the op schema with the c10 dispatcher */                        \
  namespace caffe2 {                                                          \
  namespace _c10_ops {                                                        \
  C10_EXPORT const FunctionSchema& schema_##OperatorName() {                  \
    static const FunctionSchema schema =                                      \
        ::caffe2::detail::make_function_schema_for_c10(OperatorSchema);       \
    return schema;                                                            \
  }                                                                           \
  TORCH_LIBRARY_FRAGMENT(_caffe2, m) {                                        \
      m.def(::caffe2::detail::make_function_schema_for_c10(OperatorSchema));  \
  }                                                                           \
  }                                                                           \
  }

#define C10_EXPORT_CAFFE2_OP_TO_C10_CPU_KERNEL_ONLY(                         \
    OperatorName, OperatorClass)                                             \
  /* Register call_caffe2_op_from_c10 as a kernel with the c10 dispatcher */ \
    TORCH_LIBRARY_IMPL(_caffe2, CPU, m) {                                    \
        m.impl("_caffe2::" #OperatorName,                                    \
            torch::CppFunction::makeFromBoxedFunction<                       \
                ::caffe2::detail::call_caffe2_op_from_c10<                   \
                    ::caffe2::_c10_ops::schema_##OperatorName,               \
                    OperatorClass>>());                                      \
    }

#define C10_EXPORT_CAFFE2_OP_TO_C10_CPU(                                     \
    OperatorName, OperatorSchema, OperatorClass)                             \
  C10_EXPORT_CAFFE2_OP_TO_C10_SCHEMA_ONLY(OperatorName, OperatorSchema)      \
  C10_EXPORT_CAFFE2_OP_TO_C10_CPU_KERNEL_ONLY(OperatorName, OperatorClass)

#define C10_EXPORT_CAFFE2_OP_TO_C10_CUDA(OperatorName, OperatorClass)        \
  /* Register call_caffe2_op_from_c10 as a kernel with the c10 dispatcher */ \
    TORCH_LIBRARY_IMPL(_caffe2, CUDA, m) {                                   \
        m.impl("_caffe2::" #OperatorName,                                    \
            torch::CppFunction::makeFromBoxedFunction<                       \
                ::caffe2::detail::call_caffe2_op_from_c10<                   \
                    ::caffe2::_c10_ops::schema_##OperatorName,               \
                    OperatorClass>>());                                      \
    }


// You should never manually call the C10_EXPORT_CAFFE2_OP_TO_C10_HIP macro .
// The C10_EXPORT_CAFFE2_OP_TO_C10_CUDA macro from above will be automatically
// rewritten to C10_EXPORT_CAFFE2_OP_TO_C10_HIP by hipify .
#define C10_EXPORT_CAFFE2_OP_TO_C10_HIP(OperatorName, OperatorClass)         \
  /* Register call_caffe2_op_from_c10 as a kernel with the c10 dispatcher */ \
    TORCH_LIBRARY_IMPL(_caffe2, HIP, m) {                                    \
        m.impl("_caffe2::" #OperatorName,                                    \
            torch::CppFunction::makeFromBoxedFunction<                       \
                ::caffe2::detail::call_caffe2_op_from_c10<                   \
                    ::caffe2::_c10_ops::schema_##OperatorName,               \
                    OperatorClass>>());                                      \
    }


#else
// Don't use c10 dispatcher on mobile because of binary size
#define C10_DECLARE_EXPORT_CAFFE2_OP_TO_C10(OperatorName)
#define C10_EXPORT_CAFFE2_OP_TO_C10_SCHEMA_ONLY(OperatorName, OperatorSchema)
#define C10_EXPORT_CAFFE2_OP_TO_C10_CPU_KERNEL_ONLY(OperatorName, OperatorClass)
#define C10_EXPORT_CAFFE2_OP_TO_C10_CPU( \
    OperatorName, OperatorSchema, OperatorClass)
#define C10_EXPORT_CAFFE2_OP_TO_C10_CUDA(OperatorName, OperatorClass)
#define C10_EXPORT_CAFFE2_OP_TO_C10_HIP(OperatorName, OperatorClass)
#endif<|MERGE_RESOLUTION|>--- conflicted
+++ resolved
@@ -22,41 +22,17 @@
 
 using _CallCaffe2OpFunc = std::vector<caffe2::Tensor>(
     const c10::FunctionSchema& schema,
-<<<<<<< HEAD
-    const std::vector<c10::IValue> &inputs,
-    c10::List<at::Tensor> &&outputs);
-=======
-    std::vector<c10::IValue> &&inputs,
+    c10::ArrayRef<c10::IValue> inputs,
     std::vector<caffe2::Tensor> &&outputs);
->>>>>>> 1ffe56a1
 
 template <class Caffe2Operator>
 inline std::vector<caffe2::Tensor> _call_caffe2_op(
     const c10::FunctionSchema& schema,
-<<<<<<< HEAD
-    const std::vector<c10::IValue> &inputs,
-    c10::List<at::Tensor> &&outputs) {
-  c10::SmallVector<caffe2::Tensor, 6> outputs_caffe2(outputs.size());
-  for (auto i : c10::irange(outputs.size())) {
-    outputs_caffe2[i] = caffe2::Tensor(outputs.get(i));
-  }
-
-  Caffe2Operator op(schema, inputs, outputs_caffe2, -1);
-  op.Run(-1);
-
-  auto op_outputs = std::move(op).move_output_tensors();
-  TORCH_INTERNAL_ASSERT(outputs.size() == op_outputs.size());
-  for (auto i : c10::irange(op_outputs.size())) {
-    outputs[i] = at::Tensor(std::move(op_outputs[i]));
-  }
-  return std::move(outputs);
-=======
-    std::vector<c10::IValue> &&inputs,
+    c10::ArrayRef<c10::IValue> inputs,
     std::vector<caffe2::Tensor> &&outputs) {
-  Caffe2Operator op(schema, std::move(inputs), std::move(outputs), -1);
+  Caffe2Operator op(schema, inputs, std::move(outputs), -1);
   op.Run(-1);
   return std::move(op).move_output_tensors();
->>>>>>> 1ffe56a1
 }
 
 // This function is inline in the hope that compilers optimizing for speed will
