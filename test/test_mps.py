--- conflicted
+++ resolved
@@ -1770,16 +1770,7 @@
             self.assertEqual(result_long['mps'].to('cpu'), result_long['cpu'])
             self.assertEqual(grad_long['mps'].to('cpu'), grad_long['cpu'])
 
-<<<<<<< HEAD
-    # Huber Loss
-    def test_huber_loss(self):
-        def helper(input, target, reduction, delta):
-            # create the criterion
-            loss = torch.nn.HuberLoss(reduction=reduction, delta=delta)
-
-            inputCPU = torch.tensor(input, device='cpu', dtype=torch.float, requires_grad=True)
-            targetCPU = torch.tensor(target, device='cpu', dtype=torch.float, requires_grad=False)
-=======
+
     # L1 loss
     def test_l1_loss(self):
         def helper(shape, reduction):
@@ -1788,7 +1779,6 @@
 
             inputCPU = torch.randn(shape, device='cpu', dtype=torch.float, requires_grad=True)
             targetCPU = torch.randn(shape, device='cpu', dtype=torch.float, requires_grad=False)
->>>>>>> 0922cc02
             inputMPS = inputCPU.detach().clone().to('mps').requires_grad_()
             targetMPS = targetCPU.detach().clone().to('mps')
 
@@ -1804,7 +1794,35 @@
                 outputMPS.backward(gradient=torch.full_like(outputMPS, 2))
                 self.assertEqual(inputCPU.grad, inputMPS.grad)
 
-<<<<<<< HEAD
+        helper([8, 5, 4], 'none')
+        helper([7, 5, 2, 4], 'sum')
+        # verify if changes in shape would cause cached graph lookup problems
+        helper([7, 5, 2, 4, 6], 'sum')
+        helper([8, 4, 5, 7, 6], 'mean')
+
+    # Huber Loss
+    def test_huber_loss(self):
+        def helper(input, target, reduction, delta):
+            # create the criterion
+            loss = torch.nn.HuberLoss(reduction=reduction, delta=delta)
+
+            inputCPU = torch.tensor(input, device='cpu', dtype=torch.float, requires_grad=True)
+            targetCPU = torch.tensor(target, device='cpu', dtype=torch.float, requires_grad=False)
+            inputMPS = inputCPU.detach().clone().to('mps').requires_grad_()
+            targetMPS = targetCPU.detach().clone().to('mps')
+
+            # forward pass
+            outputCPU = loss(inputCPU, targetCPU)
+            outputMPS = loss(inputMPS, targetMPS)
+            self.assertEqual(outputCPU, outputMPS)
+
+            # backward pass
+            if reduction != 'none':
+                # chose 2 just to make the grad_output > 1 in backward pass
+                outputCPU.backward(gradient=torch.full_like(outputCPU, 2))
+                outputMPS.backward(gradient=torch.full_like(outputMPS, 2))
+                self.assertEqual(inputCPU.grad, inputMPS.grad)
+
         # (input - target) < delta
         helper([1, 2, 3], [5, 5, 5], 'none', 10.0)
         helper([2, 3, 4], [4, 5, 6], 'sum', 10.0)
@@ -1817,13 +1835,6 @@
         # verify if changes in shape would cause cached graph lookup problems
         helper(torch.randn([7, 5, 2, 4, 6]), torch.randn([7, 5, 2, 4, 6]), 'sum', 1.5)
         helper(torch.randn([8, 4, 5, 7, 6]), torch.randn([8, 4, 5, 7, 6]), 'mean', 1.5)
-=======
-        helper([8, 5, 4], 'none')
-        helper([7, 5, 2, 4], 'sum')
-        # verify if changes in shape would cause cached graph lookup problems
-        helper([7, 5, 2, 4, 6], 'sum')
-        helper([8, 4, 5, 7, 6], 'mean')
->>>>>>> 0922cc02
 
     # Mean Squared Error
     def test_mse_loss(self):
