# Owner(s): ["module: scatter & gather ops"]

from itertools import product
from functools import partial

import numpy as np
import torch
from torch.testing._internal.common_device_type import (
    instantiate_device_type_tests,
    dtypes,
)
from torch.testing._internal.common_utils import (
    TestCase,
    run_tests,
    gradcheck,
<<<<<<< HEAD
=======
    parametrize,

>>>>>>> c10908cd
)


reductions = ["max", "mean", "min", "sum", "prod"]


def get_default_value(initial_value, reduction):
    if initial_value is not None:
        return initial_value
    if reduction == "max":
        return -float("Inf")
    elif reduction == "mean":
        return float("nan")
    elif reduction == "min":
        return float("Inf")
    elif reduction == "sum":
        return 0.0
    elif reduction == "prod":
        return 1.0


class TestSegmentReductions(TestCase):
    def _test_common(
        self,
        reduction,
        device,
        dtype,
        unsafe,
        axis,
        initial_value,
        data_arr,
        lengths_arr,
        expected_arr,
        expected_grad_arr,
        check_backward,
        lengths_dtype=torch.int,
    ):
        lengths = torch.tensor(lengths_arr, device=device, dtype=lengths_dtype)
        # generate offsets from lengths
        zeros_shape = list(lengths.shape)
        zeros_shape[-1] = 1
        offsets = torch.cat((lengths.new_zeros(zeros_shape), lengths), -1).cumsum_(-1)

        data = torch.tensor(
            data_arr,
            device=device,
            dtype=dtype,
            requires_grad=True,
        )
        expected_result = torch.tensor(expected_arr, device=device, dtype=dtype)
        expected_grad = torch.tensor(expected_grad_arr, device=device, dtype=dtype)
        for mode in ['lengths', 'offsets']:
            segment_reduce_kwargs = dict(
                axis=axis,
                unsafe=unsafe,
                initial=initial_value)
            if (mode == 'lengths'):
                segment_reduce_kwargs['lengths'] = lengths
            else:
                segment_reduce_kwargs['offsets'] = offsets
            actual_result = torch.segment_reduce(
                data=data,
                reduce=reduction,
                **segment_reduce_kwargs
            )
            self.assertEqual(
                expected_result, actual_result, rtol=1e-02, atol=1e-05, equal_nan=True
            )

            if not check_backward:
                return

            # Test backward
            actual_result.sum().backward()
            self.assertEqual(
                expected_grad, data.grad, rtol=1e-02, atol=1e-05, equal_nan=True
            )
            data = data.clone().detach().requires_grad_(True)

            # gradcheck does not work well with bfloat16 or fp16 cpu types
            # also there is small numerical difference with fp32
            if dtype not in [torch.half, torch.bfloat16, torch.float]:
                # gradcheck does not like "nan" input, setting to random 10
                d_non_nan = np.nan_to_num(data_arr, nan=10)
                new_data = torch.tensor(
                    # [10 if v == float("nan") else v for v in data],
                    d_non_nan,
                    device=device,
                    dtype=dtype,
                    requires_grad=True,
                )
                self.assertTrue(
                    gradcheck(
                        lambda x: torch.segment_reduce(
                            data=x,
                            reduce=reduction,
                            **segment_reduce_kwargs
                        ),
                        (new_data,),
                    )
                )

    @dtypes(
        *product(
            (torch.half, torch.bfloat16, torch.float, torch.double),
            (torch.int, torch.int64),
        )
    )
    def test_simple_1d(self, device, dtypes):
        val_dtype, length_type = dtypes
        lengths = [1, 2, 3, 0]
        data = [1, float("nan"), 3, 4, 5, 5]

        for reduction in reductions:
            for initial in [0, None]:
                check_backward = True if initial is not None else False
                initial_value = initial
                default_value = get_default_value(initial_value, reduction)
                if reduction == "max":
                    expected_result = [1, float("nan"), 5, default_value]
                    expected_grad = [1, 1, 0, 0, 0.5, 0.5]
                elif reduction == "mean":
                    expected_result = [1, float("nan"), 4.666, default_value]
                    expected_grad = [1.0, 0.5, 0.5, 0.333, 0.333, 0.333]
                elif reduction == "min":
                    if initial is not None:
                        initial_value = 1000  # some high number
                        default_value = get_default_value(initial_value, reduction)
                    expected_result = [1, float("nan"), 4, default_value]
                    expected_grad = [1.0, 1.0, 0, 1, 0, 0]
                elif reduction == "sum":
                    expected_result = [1, float("nan"), 14, default_value]
                    expected_grad = [1.0, 1.0, 1.0, 1.0, 1.0, 1.0]
                elif reduction == "prod":
                    if initial is not None:
                        initial_value = 2  # 0 initial_value will zero out everything for prod
                        default_value = get_default_value(initial_value, reduction)
                        expected_result = [2, float("nan"), 200, default_value]
                        expected_grad = [2.0, 6.0, float("nan"), 50.0, 40.0, 40.0]
                    else:
                        expected_result = [1, float("nan"), 100, default_value]
                        expected_grad = [1.0, 3.0, float("nan"), 25.0, 20.0, 20.0]
                for axis in [0, -1]:
                    for unsafe in [True, False]:
                        self._test_common(
                            reduction,
                            device,
                            val_dtype,
                            unsafe,
                            axis,
                            initial_value,
                            data,
                            lengths,
                            expected_result,
                            expected_grad,
                            check_backward,
                            length_type,
                        )

    @dtypes(
        *product(
            (torch.half, torch.bfloat16, torch.float, torch.double),
            (torch.int, torch.int64),
        )
    )
    def test_multi_d_simple(self, device, dtypes):
        val_dtype, length_type = dtypes
        axis = 0
        lengths = [1, 2, 3, 0]
        data = [[1, 1], [float("nan"), 1], [3, float("nan")], [4, 1], [3, 2], [2, 3]]

        for reduction in reductions:
            for initial in [0, None]:
                check_backward = True if initial is not None else False
                initial_value = initial
                default_value = get_default_value(initial_value, reduction)
                if reduction == "max":
                    expected_result = [
                        [1, 1],
                        [float("nan"), float("nan")],
                        [4, 3],
                        [default_value, default_value],
                    ]
                    expected_grad = [
                        [1, 1],
                        [1, 0],
                        [0, 1],
                        [1, 0],
                        [0, 0],
                        [0, 1],
                    ]
                elif reduction == "mean":
                    expected_result = [
                        [1, 1],
                        [float("nan"), float("nan")],
                        [3, 2],
                        [default_value, default_value],
                    ]
                    expected_grad = [
                        [1.0, 1.0],
                        [0.5, 0.5],
                        [0.5, 0.5],
                        [0.333, 0.333],
                        [0.333, 0.333],
                        [0.333, 0.333],
                    ]
                elif reduction == "min":
                    if initial is not None:
                        initial_value = 1000  # some high number
                        default_value = get_default_value(initial_value, reduction)
                    expected_result = [
                        [1, 1],
                        [float("nan"), float("nan")],
                        [2, 1],
                        [default_value, default_value],
                    ]
                    expected_grad = [
                        [1.0, 1.0],
                        [1, 0],
                        [0, 1],
                        [0, 1],
                        [0, 0],
                        [1, 0],
                    ]
                elif reduction == "sum":
                    expected_result = [
                        [1, 1],
                        [float("nan"), float("nan")],
                        [9, 6],
                        [default_value, default_value],
                    ]
                    expected_grad = [
                        [1.0, 1.0],
                        [1.0, 1.0],
                        [1.0, 1.0],
                        [1.0, 1.0],
                        [1.0, 1.0],
                        [1.0, 1.0],
                    ]
                elif reduction == "prod":
                    if initial is not None:
                        initial_value = 2  # 0 initial_value will zero out everything for prod
                        default_value = get_default_value(initial_value, reduction)
                        expected_result = [
                            [2, 2],
                            [float("nan"), float("nan")],
                            [48, 12],
                            [default_value, default_value],
                        ]
                        expected_grad = [
                            [2.0, 2.0],
                            [6.0, float("nan")],
                            [float("nan"), 2.0],
                            [12.0, 12.0],
                            [16.0, 6.0],
                            [24.0, 4.0],
                        ]
                    else:
                        expected_result = [
                            [1, 1],
                            [float("nan"), float("nan")],
                            [24, 6],
                            [default_value, default_value],
                        ]
                        expected_grad = [
                            [1.0, 1.0],
                            [3.0, float("nan")],
                            [float("nan"), 1.0],
                            [6.0, 6.0],
                            [8.0, 3.0],
                            [12.0, 2.0],
                        ]
                for unsafe in [True, False]:
                    self._test_common(
                        reduction,
                        device,
                        val_dtype,
                        unsafe,
                        axis,
                        initial_value,
                        data,
                        lengths,
                        expected_result,
                        expected_grad,
                        check_backward,
                    )

    @dtypes(
        *product(
            (torch.half, torch.bfloat16, torch.float, torch.double),
            (torch.int, torch.int64),
        )
    )
<<<<<<< HEAD
=======
    @parametrize("reduce", ['sum', 'prod', 'min', 'max', 'mean'])
    def test_pytorch_scatter_test_cases(self, device, dtypes, reduce):
        val_dtype, length_dtype = dtypes
        # zero-length segments are filled with reduction inits contrary to pytorch_scatter.
        tests = [
            {
                'src': [1, 2, 3, 4, 5, 6],
                'index': [0, 0, 1, 1, 1, 3],
                'indptr': [0, 2, 5, 5, 6],
                'sum': [3, 12, 0, 6],
                'prod': [2, 60, 1, 6],
                'mean': [1.5, 4, float('nan'), 6],
                'min': [1, 3, float('inf'), 6],
                'max': [2, 5, -float('inf'), 6],
            },
            {
                'src': [[1, 2], [3, 4], [5, 6], [7, 8], [9, 10], [11, 12]],
                'index': [0, 0, 1, 1, 1, 3],
                'indptr': [0, 2, 5, 5, 6],
                'sum': [[4, 6], [21, 24], [0, 0], [11, 12]],
                'prod': [[3, 8], [315, 480], [1, 1], [11, 12]],
                'mean': [[2, 3], [7, 8], [float('nan'), float('nan')], [11, 12]],
                'min': [[1, 2], [5, 6], [float('inf'), float('inf')], [11, 12]],
                'max': [[3, 4], [9, 10], [-float('inf'), -float('inf')], [11, 12]],
            },
            {
                'src': [[1, 3, 5, 7, 9, 11], [2, 4, 6, 8, 10, 12]],
                'index': [[0, 0, 1, 1, 1, 3], [0, 0, 0, 1, 1, 2]],
                'indptr': [[0, 2, 5, 5, 6], [0, 3, 5, 6, 6]],
                'sum': [[4, 21, 0, 11], [12, 18, 12, 0]],
                'prod': [[3, 315, 1, 11], [48, 80, 12, 1]],
                'mean': [[2, 7, float('nan'), 11], [4, 9, 12, float('nan')]],
                'min': [[1, 5, float('inf'), 11], [2, 8, 12, float('inf')]],
                'max': [[3, 9, -float('inf'), 11], [6, 10, 12, -float('inf')]],
            },
            {
                'src': [[[1, 2], [3, 4], [5, 6]], [[7, 9], [10, 11], [12, 13]]],
                'index': [[0, 0, 1], [0, 2, 2]],
                'indptr': [[0, 2, 3, 3], [0, 1, 1, 3]],
                'sum': [[[4, 6], [5, 6], [0, 0]], [[7, 9], [0, 0], [22, 24]]],
                'prod': [[[3, 8], [5, 6], [1, 1]], [[7, 9], [1, 1], [120, 143]]],
                'mean': [[[2, 3], [5, 6], [float('nan'), float('nan')]],
                         [[7, 9], [float('nan'), float('nan')], [11, 12]]],
                'min': [[[1, 2], [5, 6], [float('inf'), float('inf')]],
                        [[7, 9], [float('inf'), float('inf')], [10, 11]]],
                'max': [[[3, 4], [5, 6], [-float('inf'), -float('inf')]],
                        [[7, 9], [-float('inf'), -float('inf')], [12, 13]]],
            },
            {
                'src': [[1, 3], [2, 4]],
                'index': [[0, 0], [0, 0]],
                'indptr': [[0, 2], [0, 2]],
                'sum': [[4], [6]],
                'prod': [[3], [8]],
                'mean': [[2], [3]],
                'min': [[1], [2]],
                'max': [[3], [4]],
            },
            {
                'src': [[[1, 1], [3, 3]], [[2, 2], [4, 4]]],
                'index': [[0, 0], [0, 0]],
                'indptr': [[0, 2], [0, 2]],
                'sum': [[[4, 4]], [[6, 6]]],
                'prod': [[[3, 3]], [[8, 8]]],
                'mean': [[[2, 2]], [[3, 3]]],
                'min': [[[1, 1]], [[2, 2]]],
                'max': [[[3, 3]], [[4, 4]]],
            },
        ]
        for test in tests:
            data = torch.tensor(test['src'], dtype=val_dtype, device=device, requires_grad=True)
            indptr = torch.tensor(test['indptr'], dtype=length_dtype, device=device)
            dim = indptr.ndim - 1
            # calculate lengths from indptr
            lengths = torch.diff(indptr, dim=dim)
            expected = torch.tensor(test[reduce], dtype=val_dtype, device=device)

            actual_result = torch.segment_reduce(
                data=data,
                reduce=reduce,
                lengths=lengths,
                axis=dim,
                unsafe=True,
            )
            self.assertEqual(actual_result, expected)

            # test offsets
            actual_result = torch.segment_reduce(
                data=data,
                reduce=reduce,
                offsets=indptr,
                axis=dim,
                unsafe=True,
            )
            self.assertEqual(actual_result, expected)

            if val_dtype == torch.float64:
                def fn(x, mode='lengths'):
                    initial = 1
                    # supply initial values to prevent gradcheck from failing for 0 length segments
                    # where nan/inf are reduction identities that produce nans when calculating the numerical jacobian
                    if reduce == 'min':
                        initial = 1000
                    elif reduce == 'max':
                        initial = -1000
                    segment_reduce_args = {x, reduce}
                    segment_reduce_kwargs = dict(axis=dim, unsafe=True, initial=initial)
                    if mode == 'lengths':
                        segment_reduce_kwargs[mode] = lengths
                    elif mode == 'offsets':
                        segment_reduce_kwargs[mode] = indptr
                    return torch.segment_reduce(*segment_reduce_args, **segment_reduce_kwargs)
                self.assertTrue(gradcheck(partial(fn, mode='lengths'), (data.clone().detach().requires_grad_(True))))
                self.assertTrue(gradcheck(partial(fn, mode='offsets'), (data.clone().detach().requires_grad_(True))))


    @dtypes(
        *product(
            (torch.half, torch.bfloat16, torch.float, torch.double),
            (torch.int, torch.int64),
        )
    )
>>>>>>> c10908cd
    def test_multi_d(self, device, dtypes):
        val_dtype, length_type = dtypes
        axis = 0
        lengths = [0, 2, 3, 0]
        data = np.arange(50).reshape(5, 2, 5).tolist()
        expected_grad = []

        # TODO: calculate grad and check correctness
        check_backward = False

        for reduction in reductions:
            initial_value = 0
            if reduction == "max":
                expected_result = [
                    np.full((2, 5), initial_value).tolist(),
                    np.max(data[:2], axis=0).tolist(),
                    np.max(data[2:], axis=0).tolist(),
                    np.full((2, 5), initial_value).tolist(),
                ]
            elif reduction == "mean":
                expected_result = [
                    np.full((2, 5), initial_value).tolist(),
                    np.mean(data[:2], axis=0).tolist(),
                    np.mean(data[2:], axis=0).tolist(),
                    np.full((2, 5), initial_value).tolist(),
                ]
            elif reduction == "min":
                initial_value = 1000  # some high number
                expected_result = [
                    np.full((2, 5), initial_value).tolist(),
                    np.min(data[:2], axis=0).tolist(),
                    np.min(data[2:], axis=0).tolist(),
                    np.full((2, 5), initial_value).tolist(),
                ]
            elif reduction == "sum":
                expected_result = [
                    np.full((2, 5), initial_value).tolist(),
                    np.sum(data[:2], axis=0).tolist(),
                    np.sum(data[2:], axis=0).tolist(),
                    np.full((2, 5), initial_value).tolist(),
                ]
            elif reduction == "prod":
                initial_value = 1
                expected_result = [
                    np.full((2, 5), initial_value).tolist(),
                    np.prod(data[:2], axis=0).tolist(),
                    np.prod(data[2:], axis=0).tolist(),
                    np.full((2, 5), initial_value).tolist(),
                ]
            for unsafe in [True, False]:
                self._test_common(
                    reduction,
                    device,
                    val_dtype,
                    unsafe,
                    axis,
                    initial_value,
                    data,
                    lengths,
                    expected_result,
                    expected_grad,
                    check_backward,
                )

<<<<<<< HEAD
=======
    @dtypes(torch.int, torch.int64)
    def test_unsafe_flag(self, device, dtype):
        length_type = dtype
        lengths = torch.tensor([0, 2, 3, 0], device=device, dtype=length_type)
        data = torch.arange(6, dtype=torch.float, device=device)

        # test for error on 1-D lenghts
        with self.assertRaisesRegex(RuntimeError, "Expected all rows of lengths along axis"):
            torch.segment_reduce(data, 'sum', lengths=lengths, axis=0, unsafe=False)

        # test for error on multi-D lengths
        nd_lengths = torch.tensor([[0, 3, 3, 0], [2, 3, 0, 0]], dtype=length_type, device=device)
        nd_data = torch.arange(12, dtype=torch.float, device=device).reshape(2, 6)
        with self.assertRaisesRegex(RuntimeError, "Expected all rows of lengths along axis"):
            torch.segment_reduce(nd_data, 'sum', lengths=nd_lengths, axis=1, unsafe=False)



>>>>>>> c10908cd

instantiate_device_type_tests(TestSegmentReductions, globals())

if __name__ == "__main__":
    run_tests()<|MERGE_RESOLUTION|>--- conflicted
+++ resolved
@@ -13,11 +13,8 @@
     TestCase,
     run_tests,
     gradcheck,
-<<<<<<< HEAD
-=======
     parametrize,
 
->>>>>>> c10908cd
 )
 
 
@@ -311,8 +308,6 @@
             (torch.int, torch.int64),
         )
     )
-<<<<<<< HEAD
-=======
     @parametrize("reduce", ['sum', 'prod', 'min', 'max', 'mean'])
     def test_pytorch_scatter_test_cases(self, device, dtypes, reduce):
         val_dtype, length_dtype = dtypes
@@ -435,7 +430,6 @@
             (torch.int, torch.int64),
         )
     )
->>>>>>> c10908cd
     def test_multi_d(self, device, dtypes):
         val_dtype, length_type = dtypes
         axis = 0
@@ -500,8 +494,6 @@
                     check_backward,
                 )
 
-<<<<<<< HEAD
-=======
     @dtypes(torch.int, torch.int64)
     def test_unsafe_flag(self, device, dtype):
         length_type = dtype
@@ -520,7 +512,6 @@
 
 
 
->>>>>>> c10908cd
 
 instantiate_device_type_tests(TestSegmentReductions, globals())
 
