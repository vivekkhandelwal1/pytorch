# Generates VariableType.h/cpp
#
# **If any changes are being made to the VariableType codegen please also check
# if updates are needed in torch/csrc/autograd/autograd_not_implemented_fallback.cpp
#
# VariableType is a subclass of at::Type that provides the binding code
# necessary to provide a differentiable version of ATen operators. There are a
# number of different things we could mean:
#
#   - Given a non-differentiable forward implementation, we might
#     directly associate it with a backward implementation to make
#     it differentiable.  This is the common case.
#
#   - Some functions don't need a backwards implementation, because
#     backpropagation will never propagate beyond them.  There are a
#     number of different reasons why this may be the case:
#
#       - The function has no differentiable inputs
#       - The function's output is not differentiable
#       - The function has no data dependency on its input
#
#   - Some function don't need a backwards implementation because they
#     are implemented as a composition of other (differentiable) ATen
#     functions.  These are dispatched directly to the Type superclass,
#     which will in turn dispatch back to VariableType for its
#     differentiable subcomponents.
#
from .context import with_native_function_with_differentiability_info
from .gen_trace_type import (
    MANUAL_BACKEND,
    MANUAL_AUTOGRAD_AND_TRACER,
    declare_returned_variables,
    tie_return_values,
    get_return_value,
    type_wrapper_name,
)
from .gen_inplace_or_view_type import (
    get_view_info,
    is_tensor_type,
    is_tensor_list_type,
    unpack_args,
    get_base_name,
    use_derived,
    modifies_arguments,
    WRAPPER_REGISTRATION,
    TMP_VAR,
    METHOD_DEFINITION,
    ASSIGN_RETURN_VALUE,
    gen_formals,
    ALL_VIEW_FUNCTIONS,
    unpacked_name,
    AUTOGRAD_NOT_IMPLEMENTED_REGISTRATION,
)

from torchgen.api.types import (
    Binding,
    DispatcherSignature,
    BaseCType,
    intArrayRefT,
    tensorT,
    tensorListT,
    MutRefCType,
    OptionalCType,
    ListCType,
    SpecialArgName,
    scalarT,
    stringT,
    TupleCType,
    VectorCType,
)
from torchgen.api.autograd import (
    DifferentiableInput,
    NativeFunctionWithDifferentiabilityInfo,
    SavedAttribute,
    dispatch_strategy,
    gen_differentiable_outputs,
    is_differentiable,
)
from torchgen.api import cpp
from torchgen.code_template import CodeTemplate
from torchgen.context import native_function_manager, with_native_function
from torchgen.utils import mapMaybe, FileManager
from torchgen.model import (
    Argument,
    NativeFunction,
    SchemaKind,
    SelfArgument,
    TensorOptionsArguments,
    BaseType,
    ListType,
)
from typing import Callable, List, Optional, Sequence, Tuple, Union, Dict

# We don't set or modify grad_fn on these methods. Generally, they return
# tensors that have requires_grad=False. In-place functions listed here will
# not examine or modify requires_grad or grad_fn.
DONT_REQUIRE_DERIVATIVE = {
    # These only depend on the input Tensor's shape and device, not the data
    "ones_like",
    "zeros_like",
    "rand_like",
    "randn_like",
    # These are only implemented on integral types
    "__and__",
    "__iand__",
    "__ilshift__",
    "__ior__",
    "__irshift__",
    "__ixor__",
    "__lshift__",
    "__or__",
    "__rshift__",
    "__xor__",
    # These work on integral data types, and hence don't require derivative
    "_sobol_engine_draw",
    "_sobol_engine_ff",
    "_sobol_engine_scramble_",
    "_sobol_engine_initialize_state_",
    # This is an unsafe method that is meant to be out of reach of autograd.
    "_coalesced_",
    # Quantize functions should not record gradients
    "quantize_per_tensor",
    "quantize_per_channel",
    # Functions that return integers should not have output that require gradients
    "argmax",
    "argmin",
    "argsort",
    "searchsorted",
    "bucketize",
    # Functions that return booleans are not differentiable
    "isnan",
    "isposinf",
    "isneginf",
    "isinf",
    "signbit",
    "isin",
    # Functions return none are not differentiable
    "record_stream",
    # These functions are not differentiable
    "logical_and",
    "logical_xor",
    "logical_not",
    "logical_or",
}

# The C -> R functions at the time of adding this are still being audited and tested
# but will not error out.
# C -> C, R -> C functions for which backward is correctly implemented and tested
GRADIENT_IMPLEMENTED_FOR_COMPLEX = {
    "t",
    "view",
    "reshape",
    "reshape_as",
    "view_as",
    "roll",
    "clone",
<<<<<<< HEAD
    "block_diag",
=======
>>>>>>> 8d93f6b4
    "diag_embed",
    "repeat",
    "expand",
    "flip",
    "fliplr",
    "flipud",
    "rot90",
    "transpose",
    "permute",
    "squeeze",
    "unsqueeze",
    "resize",
    "resize_as",
    "tril",
    "triu",
    "chunk",
    "zero_",
    "eq_",
    "ne_",
    "add",
    "__radd__",
    "sum",
    "_conj",
    "sin",
    "cos",
    "mul",
    "sinc",
    "sinh",
    "cosh",
    "__rmul__",
    "sgn",
    "asin",
    "acos",
    "sub",
    "div",
    "cat",
    "view_as_complex",
    "index_put",
    "neg",
    "complex",
    "select",
    "where",
    "as_strided",
<<<<<<< HEAD
    "as_strided_scatter",
=======
>>>>>>> 8d93f6b4
    "slice",
    "constant_pad_nd",
    "unbind",
    "split",
    "split_with_sizes",
    "unsafe_split",
    "split_with_sizes_backward",
    "dot",
    "vdot",
    "cholesky",
    "triangular_solve",
    "mm",
    "_unsafe_view",
    "mv",
    "outer",
    "bmm",
    "diagonal",
    "alias",
    "atan",
    "log",
    "log10",
    "log1p",
    "log2",
    "reciprocal",
    "tan",
    "pow",
    "rsqrt",
    "tanh",
    "tanh_backward",
    "asinh",
    "acosh",
    "atanh",
    "take",
    "fill_",
    "exp",
    "nonzero",
    "mean",
    "inverse",
    "solve",
    "linalg_cholesky",
    "addcmul",
    "addcdiv",
    "matrix_exp",
    "linalg_matrix_exp",
    "linalg_eigh",
    "cholesky_solve",
    "linalg_qr",
    "_linalg_svd",
    "_fft_c2c",
    "_fft_r2c",
    "linalg_solve",
    "sqrt",
    "stack",
    "gather",
    "index_select",
    "index_add_",
    "linalg_inv",
    "linalg_inv_ex",
    "l1_loss_backward",
    "baddbmm",
    "addbmm",
    "addmm",
    "addmv",
    "addr",
    "linalg_householder_product",
    "constant_pad_nd",
    "reflection_pad1d",
    "reflection_pad2d",
    "reflection_pad3d",
    "linalg_cholesky_ex",
    "linalg_eig",
    "select_backward",
    "diagonal_backward",
    "slice_backward",
    "reflection_pad1d_backward",
    "reflection_pad2d_backward",
    "reflection_pad3d_backward",
    "symeig",
    "_sparse_sparse_matmul",
    "replication_pad1d",
    "replication_pad2d",
    "replication_pad3d",
    "take",
    "put_",
    "_to_copy",
    "replication_pad1d_backward",
    "replication_pad2d_backward",
    "replication_pad3d_backward",
    "diag",
    "masked_scatter",
    "masked_select",
    "index_add",
    "index_fill",
    "trace",
    "polar",
    "cumsum",
    "rsub",
    "eig",
    "lerp",
    "linalg_vector_norm",
    "cumprod",
    "prod",
    "index_copy",
    "lu",
    "unfold",
    "unfold_backward",
    "index",
    "masked_fill",
    "linalg_cross",
    "lu_unpack",
    "renorm",
    "_conj_physical",
    "linalg_lu_factor_ex",
    "scatter",
    "scatter_add",
    "sigmoid",
    "sigmoid_backward",
    "trapezoid",
    "cumulative_trapezoid",
    "conj_physical_",
    "_neg_view",
    "_reshape_alias",
    "_det_lu_based_helper",
    "lu_solve",
    "linalg_solve_triangular",
    "linalg_pinv",
    "linalg_lstsq",
    "col2im",
    "col2im_backward",
    "im2col",
    "im2col_backward",
    "cholesky_inverse",
    "to_sparse",
    "sparse_sampled_addmm",
    "linalg_lu",
    "pixel_shuffle",
    "pixel_unshuffle",
}

GRADIENT_IMPLEMENTED_FOR_SPARSE_COMPLEX = {
    "_to_dense",
    "_coalesce",
    "coalesce",
    "values",
    "_sparse_coo_tensor_with_dims_and_tensors",
    "sparse_mask_helper_cuda",
    "_sparse_addmm",
}

GRADIENT_IMPLEMENTED_FOR_COMPLEX.update(GRADIENT_IMPLEMENTED_FOR_SPARSE_COMPLEX)

# Some operators invalidate the grad_accumulator. Let's reset it.
RESET_GRAD_ACCUMULATOR = {"set_", "resize_"}

# NOTE [ TensorImpl and Storage Pointer Sanity Checks ]
#
# We check the following properties:
#   1) A function should never change the input tensors' underlying c10::TensorImpl
#      pointers or c10::Storage pointers, even if it modifies its input tensors (via
#      inplace or out-variants)
# If the function does not modify its arguments, we also check the following properties
# pertaining to its output:
#   2) Its TensorImpl has use_count of 1
#   3) If the function is a view function, it has the same StorageImpl as that of
#      the input it is aliased with. Otherwise, its StorageImpl has use_count of 1
#
# The following code templates implement the checks for this invariant:
SAVE_TENSOR_STORAGE = CodeTemplate(
    """\
c10::optional<Storage> ${tensor_name}_storage_saved =
  ${tensor_name}.has_storage() ? c10::optional<Storage>(${tensor_name}.storage()) : c10::nullopt;
"""
)

# If tensor_name == out_tensor_name, used to enforce (1), otherwise used for (2)
ENFORCE_SAME_TENSOR_STORAGE = CodeTemplate(
    """\
if (${tensor_name}_storage_saved.has_value())
  AT_ASSERT(${tensor_name}_storage_saved.value().is_alias_of(${out_tensor_name}.storage()));
"""
)

SAVE_TENSORLIST_STORAGE = CodeTemplate(
    """\
std::vector<c10::optional<Storage>> ${tensorlist_name}_storage_saved(${tensorlist_name}.size());
for (const Tensor& tensor : ${tensorlist_name})
  ${tensorlist_name}_storage_saved.push_back(
    tensor.has_storage() ? c10::optional<Storage>(tensor.storage()) : c10::nullopt);
"""
)

ENFORCE_SAME_TENSORLIST_STORAGE = CodeTemplate(
    """\
for (size_t i=0; i<${tensorlist_name}.size(); i++) {
  if (${tensorlist_name}_storage_saved[i].has_value())
    AT_ASSERT(${tensorlist_name}_storage_saved[i].value().is_alias_of(${tensorlist_name}[i].storage()));
}
"""
)

SAVE_OPTIONALTENSORLIST_STORAGE = CodeTemplate(
    """\
std::vector<c10::optional<Storage>> ${tensorlist_name}_storage_saved(${tensorlist_name}.size());
for (const c10::optional<Tensor>& tensor : ${tensorlist_name})
  ${tensorlist_name}_storage_saved.push_back(
    tensor.has_value() && tensor->has_storage() ? c10::optional<Storage>(tensor->storage()) : c10::nullopt);
"""
)

ENFORCE_SAME_OPTIONALTENSORLIST_STORAGE = CodeTemplate(
    """\
for (size_t i=0; i<${tensorlist_name}.size(); i++) {
  if (${tensorlist_name}_storage_saved[i].has_value())
    AT_ASSERT(${tensorlist_name}_storage_saved[i].value().is_alias_of(
        static_cast<c10::optional<Tensor>>(${tensorlist_name}[i])->storage()));
}
"""
)

SAVE_TENSOR_IMPL = CodeTemplate(
    """\
c10::intrusive_ptr<TensorImpl> ${tensor_name}_impl_saved;
if (${tensor_name}.defined()) ${tensor_name}_impl_saved = ${tensor_name}.getIntrusivePtr();
"""
)

ENFORCE_SAME_TENSOR_IMPL = CodeTemplate(
    """\
if (${tensor_name}_impl_saved) AT_ASSERT(${tensor_name}_impl_saved == ${tensor_name}.getIntrusivePtr());
"""
)

ENFORCE_TENSOR_IMPL_USE_COUNT_LT_OR_EQ_ONE = CodeTemplate(
    """\
AT_ASSERT(${tensor_name}.use_count() <= 1, "function: ${fn_name}");
"""
)

ENFORCE_TENSOR_STORAGE_USE_COUNT_EQUALS_ONE = CodeTemplate(
    """\
if (${tensor_name}.has_storage()) AT_ASSERT(${tensor_name}.storage().use_count() == 1, "function: ${fn_name}");
"""
)

SAVE_TENSORLIST_IMPL = CodeTemplate(
    """\
std::vector<c10::intrusive_ptr<TensorImpl>> ${tensorlist_name}_impl_saved(${tensorlist_name}.size());
for (size_t i=0; i<${tensorlist_name}.size(); i++)
  if (${tensorlist_name}[i].defined()) ${tensorlist_name}_impl_saved[i] = ${tensorlist_name}[i].getIntrusivePtr();
"""
)

ENFORCE_SAME_TENSORLIST_IMPL = CodeTemplate(
    """\
for (size_t i=0; i<${tensorlist_name}.size(); i++) {
  if (${tensorlist_name}_impl_saved[i])
    AT_ASSERT(${tensorlist_name}_impl_saved[i] == ${tensorlist_name}[i].getIntrusivePtr());
}
"""
)

SAVE_OPTIONALTENSORLIST_IMPL = CodeTemplate(
    """\
std::vector<c10::intrusive_ptr<TensorImpl>> ${tensorlist_name}_impl_saved(${tensorlist_name}.size());
for (size_t i=0; i<${tensorlist_name}.size(); i++) {
  c10::optional<Tensor> t = ${tensorlist_name}[i];
  if (t.has_value() && t->defined()) ${tensorlist_name}_impl_saved[i] = t->getIntrusivePtr();
}
"""
)

ENFORCE_SAME_OPTIONALTENSORLIST_IMPL = CodeTemplate(
    """\
for (size_t i=0; i<${tensorlist_name}.size(); i++) {
  if (${tensorlist_name}_impl_saved[i])
    AT_ASSERT(${tensorlist_name}_impl_saved[i] == static_cast<c10::optional<Tensor>>(${tensorlist_name}[i])->getIntrusivePtr());
}
"""
)

# The following list contains functions that we don't enforce the invariant on.
DONT_ENFORCE_SAME_TENSOR_IMPL_OR_STORAGE = {
    # These functions are expected to change impl or storage of input tensors
    "set_",
    "_cudnn_rnn_flatten_weight",
}
DONT_ENFORCE_TENSOR_IMPL_USE_COUNT = {
    # These non-inplace, non-out functions return tensors with use_count > 1
    # Therefore, they MAY (but not necessarily) return one of its inputs as-is
    # See https://github.com/pytorch/pytorch/issues/60426 for more information
    "_embedding_bag",
    "_embedding_bag_forward_only",
    "q_per_channel_scales",
    "q_per_channel_zero_points",
    "lu_unpack",
    "_cudnn_rnn_backward",
    # The below failed StorageImpl use_count check but we skip tensor_impl check
    # just in case
    "_cudnn_rnn",
    "dequantize_self",
    # lift() should never actually be called with a requires_grad=True tensor,
    "lift",
}

DONT_ENFORCE_STORAGE_IMPL_USE_COUNT = {
    # These non-view functions return tensors with storage use_count != 1
    "_slow_conv2d_forward",
    "slow_conv3d_forward",
    "channel_shuffle",
    # lift() should never actually be called with a requires_grad=True tensor,
    "lift",
    # If an input is returned as-is in output, we cannot guarantee its storage_impl
    # use count to be 1 either.
    *DONT_ENFORCE_TENSOR_IMPL_USE_COUNT,
}
# END CHECKS FOR [ TensorImpl and Storage Pointer Sanity Checks ]

DECLARE_GRAD_FN = CodeTemplate(
    """\
std::shared_ptr<${op}> grad_fn;
"""
)

SETUP_ANY_REQUIRES_GRAD = CodeTemplate(
    """\
auto _any_requires_grad = compute_requires_grad( ${args_with_derivatives} );
${extra_differentiability_conditions}
(void)_any_requires_grad;
"""
)

SETUP_DERIVATIVE = CodeTemplate(
    """\
if (_any_requires_grad) {
  ${setup}
}
"""
)

SETUP_NONE_REQUIRES_GRAD = CodeTemplate(
    """\
if (compute_requires_grad( ${args_to_check} )) {
  throw_error_out_requires_grad("${base_name}");
}
"""
)

ASSIGN_GRAD_FN = CodeTemplate(
    """\
grad_fn = std::shared_ptr<${op}>(new ${op}(${op_ctor}), deleteNode);
grad_fn->set_next_edges(collect_next_edges( ${args_with_derivatives} ));
"""
)

CALL_REDISPATCH = CodeTemplate(
    """\
at::redispatch::${api_name}(${unpacked_args})"""
)
# If the non-variable operation has return values, we use the `tmp` variable to hold the
# values temporarily and pass the values to the return variables outside of the
# `at::AutoDispatchBelowAutograd` guard block.
DISPATCH_TO_NON_VAR_TYPE_WITH_TMP_RETURN_VALUES = CodeTemplate(
    """\
auto ${tmp_var} = ([&]() {
  ${guard}
  return ${base_type_call};
})();
"""
)

DISPATCH_TO_NON_VAR_TYPE_WITHOUT_RETURN_VALUES = CodeTemplate(
    """\
{
  ${guard}
  ${base_type_call};
}
"""
)

SET_HISTORY = CodeTemplate(
    """\
if (grad_fn) {
    ${fn}_history(${differentiable_outputs}, grad_fn);
}
"""
)

CONDITIONAL = CodeTemplate(
    """\
if (${cond}) {
  ${statements}
}
"""
)

RUN_ONLY_IN_DEBUG_MODE = CodeTemplate(
    """\
#ifndef NDEBUG
${statements}
#endif
"""
)

FW_DERIVATIVE_CHECK_TEMPLATE = CodeTemplate(
    """\
isFwGradDefined(${req_inp})\
"""
)

FW_DERIVATIVE_DEFINED_GRAD_TEMPLATE = CodeTemplate(
    """\
auto ${inp}_t_raw = toNonOptFwGrad(${inp});
auto ${inp}_tensor = toNonOptTensor(${inp});
auto ${inp}_t = (${inp}_t_raw.defined() || !${inp}_tensor.defined())
  ? ${inp}_t_raw : at::${zeros_fn}(${inp}_tensor.sizes(), ${inp}_tensor.options());
"""
)

FW_DERIVATIVE_DEFINED_PRIMAL_TEMPLATE = CodeTemplate(
    """\
auto ${inp}_p = toNonOptPrimal(${inp});
"""
)

FW_DERIVATIVE_SETTER_TENSOR = CodeTemplate(
    """\
if (${out_arg}_new_fw_grad_opt.has_value() && ${out_arg}_new_fw_grad_opt.value().defined()) {
  // The hardcoded 0 here will need to be updated once we support multiple levels.
  ${out_arg}._set_fw_grad(${out_arg}_new_fw_grad_opt.value(), /* level */ 0, /* is_inplace_op */ ${is_inplace});
}
"""
)

FW_DERIVATIVE_SETTER_MULTI_OUTPUT = CodeTemplate(
    """\
if (${all_res}_new_fw_grad_opt.has_value() && std::get<${idx}>(${all_res}_new_fw_grad_opt.value()).defined()) {
  ${out_arg}._set_fw_grad(std::get<${idx}>(${all_res}_new_fw_grad_opt.value()), /* level */ 0, /* is_inplace_op */ false);
}
"""
)

FW_DERIVATIVE_SETTER_TENSOR_LIST = CodeTemplate(
    """\
if (${out_arg}_new_fw_grad_opt.has_value()) {
  auto ${out_arg}_new_fw_grad = ${out_arg}_new_fw_grad_opt.value();
  TORCH_INTERNAL_ASSERT(${out_arg}.size() == ${out_arg}_new_fw_grad.size());
  for (auto i=0; i<${out_arg}.size(); ++i) {
    if (${out_arg}_new_fw_grad[i].defined()) {
      // The hardcoded 0 here will need to be updated once we support multiple levels.
      ${out_arg}[i]._set_fw_grad(${out_arg}_new_fw_grad[i], /* level */ 0, /* is_inplace_op */ ${is_inplace});
    }
  }
}
"""
)

FW_DERIVATIVE_TEMPLATE = CodeTemplate(
    """\
${fw_grad_opt_definition}
if (${requires_fw_grad}) {
    ${unpacked_arguments}
    ${out_arg}_new_fw_grad_opt = ${formula};
}
"""
)

FW_DERIVATIVE_FORBID_TEMPLATE = CodeTemplate(
    """\
TORCH_CHECK_NOT_IMPLEMENTED(!(${cond}), "Trying to use forward AD with ${name} that does not support it ${msg}");
"""
)

FW_DERIVATIVE_FORBID_LIST_TEMPLATE = CodeTemplate(
    """\
for (const auto& _t: ${arg}) {
    TORCH_CHECK_NOT_IMPLEMENTED(!(${cond}), "Trying to use forward AD with ${name} that does not support it ${msg}");
}
"""
)


def gen_variable_type(
    out: str,
    native_yaml_path: str,
    tags_yaml_path: str,
    fns_with_diff_infos: List[NativeFunctionWithDifferentiabilityInfo],
    template_path: str,
) -> None:

    """VariableType.h and VariableType.cpp body

    This is the at::Type subclass for differentiable tensors. The
    implementation of each function dispatches to the base tensor type to
    compute the output. The grad_fn is attached to differentiable functions.
    """
    fm = FileManager(install_dir=out, template_dir=template_path, dry_run=False)
    fm.write(
        "VariableType.h",
        lambda: {
            "generated_comment": "@" f"generated from {template_path}/VariableType.h"
        },
    )

    # NOTE: see Note [Sharded File] at the top of the VariableType.cpp
    # template regarding sharding of the generated files.
    fm.write_sharded(
        "VariableType.cpp",
        [fn for fn in fns_with_diff_infos if use_derived(fn)],
        key_fn=lambda fn: cpp.name(fn.func.func),
        base_env={
            "generated_comment": "@" f"generated from {template_path}/VariableType.cpp",
        },
        env_callable=gen_variable_type_func,
        num_shards=5,
        sharded_keys={"type_derived_method_definitions", "wrapper_registrations"},
    )


@with_native_function
def gen_wrapper_registration(f: NativeFunction) -> str:
    return WRAPPER_REGISTRATION.substitute(
        unqual_operator_name_with_overload=f.func.name,
        type_wrapper_name=type_wrapper_name(f),
        class_type="VariableType",
    )


def gen_variable_type_func(
    fn: NativeFunctionWithDifferentiabilityInfo,
) -> Dict[str, List[str]]:
    f = fn.func
    with native_function_manager(f):
        name = cpp.name(f.func)
        formals = gen_formals(f)

        if (
            fn.info is None
            and not str(f.func.name.name) in RESET_GRAD_ACCUMULATOR
            and not get_base_name(f) in DONT_REQUIRE_DERIVATIVE
            and len(gen_differentiable_outputs(fn)) > 0
            and not cpp.name(f.func) in DONT_ENFORCE_SAME_TENSOR_IMPL_OR_STORAGE
            and not type_wrapper_name(f) in DONT_ENFORCE_STORAGE_IMPL_USE_COUNT
            and not type_wrapper_name(f) in DONT_ENFORCE_TENSOR_IMPL_USE_COUNT
        ):
            # NOTE: [ Registering AutogradNotImplemented boxed kernel ]
            #
            # When there is no derivatives.yaml entry, we register a generic boxed
            # NotImplemented kernel to set grad_fn to be NotImplemented, so that forward
            # proceeds as usual but an error is properly produced on backward.
            # TODO: it would be nice to not have these special cases
            #
            # There are several cases where still let codegen handle it:
            # 1) ops that need to reset grad accumulator (we let codegen handle this case
            #     because) the list is (currently) only accessible in Python.
            # 2) User explicitly specifies DONT_REQUIRE_DERIVATIVE. This basically makes
            #    autograd a fallthrough with NDEBUG checks. This can be useful for when all
            #    outputs are integral.
            # 3) When there are no differentiable outputs. This is similar to (2).
            # 4) There are certain ops where we skip certain NDEBUG checks. this is similar
            #    to (1).
            type_definition = ""
            wrapper_registration = AUTOGRAD_NOT_IMPLEMENTED_REGISTRATION.substitute(
                unqual_operator_name_with_overload=f.func.name
            )
        else:
            type_definition = METHOD_DEFINITION.substitute(
                return_type=cpp.returns_type(f.func.returns).cpp_type(),
                type_wrapper_name=type_wrapper_name(f),
                type_definition_body=emit_body(fn),
                formals=formals,
            )
            wrapper_registration = gen_wrapper_registration(f)

    # See Note [Manual Backend kernels]
    assert (name in MANUAL_BACKEND) == f.manual_kernel_registration
    # If you want to register a kernel to Autograd, you must make the op abstract.
    # In other words, this op must have dispatch section in native_functions.yaml.
    if name in MANUAL_AUTOGRAD_AND_TRACER or (fn.info and fn.info.has_derivatives):
        msg = (
            f"There's a formula for {name}(or its functional variant) in derivatives.yaml. "
            f"It's required to add a dispatch section for it with explicit supported backends e.g CPU/CUDA "
            f"or CompositeExplicitAutograd in native_functions.yaml. Please see "
            f"https://github.com/pytorch/pytorch/tree/master/aten/src/ATen/native#choosing-the-right-dispatch-keyword "
            f"for instructions to choose the right dispatch keyword."
        )
        assert f.is_abstract, msg

    return {
        "type_derived_method_definitions": [type_definition],
        "wrapper_registrations": [wrapper_registration],
    }


@with_native_function_with_differentiability_info
def emit_body(fn: NativeFunctionWithDifferentiabilityInfo) -> List[str]:
    assert dispatch_strategy(fn) == "use_derived"
    f = fn.func
    info = fn.info
    fw_derivatives = fn.fw_derivatives

    name = cpp.name(f.func)
    inplace = f.func.kind() == SchemaKind.inplace
    is_out_fn = f.func.kind() == SchemaKind.out
    returns_void = len(f.func.returns) == 0
    base_name = get_base_name(f)
    view_info = get_view_info(f)

    def gen_differentiable_input(
        arg: Union[Argument, SelfArgument, TensorOptionsArguments]
    ) -> Optional[DifferentiableInput]:
        if isinstance(arg, TensorOptionsArguments):
            return None
        a: Argument = arg.argument if isinstance(arg, SelfArgument) else arg

        # TODO: `cpp_type` is only to keep it byte-for-byte compatible with the old codegen, should remove.
        # NB: This is not a clone of cpp.argument() - TensorOptionsArguments / faithful / binds are
        # not handled properly as they are irrelevant for this codegen.
        cpp_type = cpp.argument_type(a, binds=a.name).cpp_type()

        if not is_differentiable(a.name, a.type, info):
            return None
        return DifferentiableInput(
            name=a.name,
            type=a.type,
            cpp_type=cpp_type,
        )

    @with_native_function
    def gen_differentiable_inputs(f: NativeFunction) -> List[DifferentiableInput]:
        return list(mapMaybe(gen_differentiable_input, f.func.arguments.non_out))

    def find_args_with_derivatives(
        differentiable_inputs: List[DifferentiableInput],
    ) -> List[DifferentiableInput]:
        """Find arguments that have derivative definitions"""
        if info is None or not info.has_derivatives:
            return differentiable_inputs
        names = set(name for d in info.derivatives for name in d.var_names)
        differentiable = [arg for arg in differentiable_inputs if arg.name in names]
        if len(differentiable) != len(names):
            missing = names - set(arg.name for arg in differentiable)
            raise RuntimeError(
                f"Missing arguments for derivatives: {missing} in {info.name}"
            )
        return differentiable

    differentiable_inputs = gen_differentiable_inputs(f)
    args_with_derivatives = find_args_with_derivatives(differentiable_inputs)
    differentiable_outputs = gen_differentiable_outputs(fn)

    undifferentiable = (base_name in DONT_REQUIRE_DERIVATIVE) or (
        name in DONT_REQUIRE_DERIVATIVE
    )

    requires_derivative = (
        (not undifferentiable)
        and (len(differentiable_inputs) > 0)
        and (len(differentiable_outputs) > 0)
    )

    if (
        info is not None
        and info.has_derivatives
        and not requires_derivative
        # out= ops are allowed to have zero returns which cause requires_derivative to be False
        # we shouldn't error out though (out= ops for autograd just redispatch)
        and len(f.func.returns) > 0
    ):
        raise RuntimeError(
            f"ERROR: derivative ignored for {name} -- specified an autograd function without derivative"
        )

    def emit_save_inputs() -> List[str]:
        setup: List[str] = []
        if info is None or not info.has_derivatives:
            return setup

        has_tensorlist_arg = any(
            is_tensor_list_type(arg.type) for arg in args_with_derivatives
        )

        # We don't want to save tensors if we know that they will never be used
        # when computing the derivative, so we add guards to those statements
        def guard_for(arg: SavedAttribute) -> Optional[str]:
            assert info is not None

            # It's hard to determine the edge offset if we have TensorLists
            if has_tensorlist_arg:
                return None

            # Empirical evaluation of the cases where we insert those guards in
            # backward show that they are somewhat useless. E.g. there's no need
            # to guard on some values captured from forward, because they had to
            # require_grad if the backward function even gets executed. I don't
            # have any good ideas for detecting those cases, so I simply disabled the
            # checks.
            if "backward" in info.name:
                return None

            # If there's a single derivative we could compute, we already have
            # a requires_grad check that is sufficient
            if len(args_with_derivatives) <= 1:
                return None

            # We really only care about trimming down the amount of tensors we save
            if arg.nctype.type != BaseCType(tensorT):
                return None

            # We want to emit simple guards, so we only allow that if checking one
            # input is enough to determine whether we need that value
            used_in = [d for d in info.derivatives if arg in d.saved_inputs]
            assert len(used_in) > 0
            if len(used_in) != 1:
                return None
            derivative = used_in[0]
            if len(derivative.var_names) != 1:
                return None
            derivative_var_name = derivative.var_names[0]

            # Figure out the offset of the edge that uses this variable
            for edge_off, a in enumerate(args_with_derivatives):
                if a.name == derivative_var_name:
                    break
            else:
                raise AssertionError()

            return f"grad_fn->should_compute_output({edge_off})"

        setup.extend(save_variables(info.all_saved_inputs, False, guard_for))
        for arg in args_with_derivatives:
            if is_tensor_list_type(arg.type):
                setup.append(f"grad_fn->{arg.name}_size_ = {arg.name}.size();")

        return setup

    def setup_derivative(differentiable_inputs: List[DifferentiableInput]) -> List[str]:
        body: List[str] = []
        if is_out_fn:
            # For out functions, ensure that no input or output requires grad
            body.append(DECLARE_GRAD_FN.substitute(op="Node"))
            body.append(
                SETUP_NONE_REQUIRES_GRAD.substitute(
                    base_name=base_name,
                    args_to_check=[arg.name for arg in differentiable_inputs],
                )
            )
            body.append(
                SETUP_NONE_REQUIRES_GRAD.substitute(
                    base_name=base_name,
                    args_to_check=[arg.name for arg in differentiable_outputs],
                )
            )
            return body

        op = info.op if info is not None and info.has_derivatives else "NotImplemented"
        setup = []
        setup.extend(
            ASSIGN_GRAD_FN.substitute(
                op=op,
                op_ctor=""
                if info is not None and info.has_derivatives
                else f'"{cpp.name(f.func)}"',
                args_with_derivatives=[arg.name for arg in args_with_derivatives],
            ).split("\n")
        )
        setup.extend(emit_save_inputs())

        body.extend(
            emit_check_no_requires_grad(differentiable_inputs, args_with_derivatives)
        )
        body.append(DECLARE_GRAD_FN.substitute(op=op))
        body.append(SETUP_DERIVATIVE.substitute(setup=setup))
        return body

    def emit_check_if_in_complex_autograd_allowlist() -> List[str]:
        body: List[str] = []
        if base_name in GRADIENT_IMPLEMENTED_FOR_COMPLEX:
            return body
        for arg in differentiable_outputs:
            name = arg.name
            # TODO: should be `arg.type.is_tensor_like()`?
            if arg.cpp_type in [
                "at::Tensor",
                "at::TensorList",
                "const c10::List<c10::optional<at::Tensor>> &",
            ]:
                body.append(f'throw_error_for_complex_autograd({name}, "{base_name}");')
        return body

    def emit_check_no_requires_grad(
        tensor_args: List[DifferentiableInput],
        args_with_derivatives: List[DifferentiableInput],
    ) -> List[str]:
        """Checks that arguments without derivatives don't require grad"""
        body: List[str] = []
        for arg in tensor_args:
            if arg in args_with_derivatives:
                continue
            arg_name = arg.name
            if info and arg_name in info.non_differentiable_arg_names:
                continue
            if arg_name == "output":
                # Double-backwards definitions sometimes take in 'input' and
                # 'output', but only define the derivative for input.
                continue
            body.append(f'check_no_requires_grad({arg_name}, "{arg_name}", "{name}");')
        return body

    def emit_original_self_definition() -> List[str]:
        body: List[str] = []
        if inplace:
            body.append("c10::optional<at::Tensor> original_self;")

            all_forward_grad_cond = []
            for derivative in fw_derivatives:
                if derivative.required_original_self_value:
                    all_forward_grad_cond.append(
                        get_any_has_forward_grad_name(derivative.var_names)
                    )

            if all_forward_grad_cond:
                body.append(f'if ({" || ".join(all_forward_grad_cond)}) {{')
                body.append("  original_self = self.clone();")
                body.append("}")

        return body

    def save_variables(
        saved_variables: Sequence[SavedAttribute],
        is_output: bool,
        guard_for: Callable[[SavedAttribute], Optional[str]] = lambda name: None,
    ) -> Sequence[str]:
        # assign the saved variables to the generated grad_fn
        stmts: List[str] = []
        for arg in saved_variables:
            name = (
                arg.nctype.name.name
                if isinstance(arg.nctype.name, SpecialArgName)
                else arg.nctype.name
            )
            type = arg.nctype.type
            expr = arg.expr
            stmts_prepend = None
            if (
                type == BaseCType(tensorT)
                or type == OptionalCType(BaseCType(tensorT))
                or type == MutRefCType(OptionalCType(BaseCType(tensorT)))
                or (is_output and type == BaseCType(scalarT))
            ):
                var = name
                name += "_"
                if var == "self" and inplace:
                    stmts_prepend = (
                        "if (!original_self.has_value()) original_self = self.clone()"
                    )
                    var = "original_self.value()"
                    assert not is_output
                if inplace and is_output:
                    var = "self"
                    is_inplace_view = f"{var}.is_view()"
                    expr = f"SavedVariable({var}, {str(is_output).lower()}, {is_inplace_view})"
                else:
                    expr = f"SavedVariable({var}, {str(is_output).lower()})"
            elif type == BaseCType(tensorListT) or type == ListCType(
                OptionalCType(BaseCType(tensorT))
            ):
                expr = f"make_saved_variable_list({name})"
                name += "_"
            elif type == BaseCType(intArrayRefT):
                expr = expr + ".vec()"
            elif type == BaseCType(stringT):
                expr = f"std::string({expr})"
            elif type == OptionalCType(BaseCType(stringT)):
                expr = f"{expr}.has_value() ? c10::optional<std::string>(std::string({expr}.value())) : c10::nullopt"
            guard = guard_for(arg)
            if guard is None:
                if stmts_prepend:
                    stmts.append(f"{stmts_prepend};")
                stmts.append(f"grad_fn->{name} = {expr};")
            else:
                stmts.append(f"if ({guard}) {{")
                if stmts_prepend:
                    stmts.append(f"  {stmts_prepend};")
                stmts.append(f"  grad_fn->{name} = {expr};")
                stmts.append("}")
        return stmts

    # Generates a Dispatcher::redispatch() call into the dispatcher. We do this mainly for performance reasons:
    #  - Pre-compute the full DispatchKeySet. This saves the dispatcher from having to read from TLS.
    #  - redispatch() avoids a redundant call to RecordFunction, which was already called right before
    #    we entered this autograd kernel.
    def emit_dispatch_call(
        f: NativeFunction, input_base: str, unpacked_args: Sequence[str]
    ) -> str:
        """Dispatch call via function in a namespace or method on Tensor."""
        dispatcher_sig = DispatcherSignature.from_schema(f.func)
        dispatcher_exprs = dispatcher_sig.exprs()

        # code-generated autograd kernels plumb and recompute dispatch keys directly through the kernel for performance.
        # Ops also always have a function variant of the redispatch API.
        # See Note [Plumbing Keys Through The Dispatcher] for details.
        dispatch_key_set = "ks & c10::after_autograd_keyset"
        call = CALL_REDISPATCH.substitute(
            api_name=cpp.name(
                f.func,
                faithful_name_for_out_overloads=True,
            ),
            unpacked_args=[dispatch_key_set] + list(unpacked_args),
        )
        return call

    def wrap_output(
        f: NativeFunction, unpacked_bindings: List[Binding], var: str
    ) -> str:
        call = ""
        rhs_value: Optional[str] = None
        if not any(r.type.is_tensor_like() for r in f.func.returns):
            rhs_value = var
        else:
            rhs_value = f"std::move({var})"
        assert rhs_value is not None
        call += ASSIGN_RETURN_VALUE.substitute(
            return_values=tie_return_values(f), rhs_value=rhs_value
        )
        return call

    def check_tensorimpl_and_storage(
        call: str, unpacked_bindings: List[Binding]
    ) -> str:
        # See NOTE [ TensorImpl and Storage Pointer Sanity Checks ]
        stmts_before_call: List[str] = []
        stmts_after_call: List[str] = []

        if cpp.name(f.func) in DONT_ENFORCE_SAME_TENSOR_IMPL_OR_STORAGE:
            return call

        # Check properties of inputs (enforce (1))
        for unpacked_binding in unpacked_bindings:
            arg = unpacked_binding.name
            noref_cpp_type = unpacked_binding.nctype.type.remove_const_ref()
            if noref_cpp_type == BaseCType(tensorListT):
                stmts_before_call += [
                    SAVE_TENSORLIST_STORAGE.substitute(tensorlist_name=arg),
                    SAVE_TENSORLIST_IMPL.substitute(tensorlist_name=arg),
                ]
                stmts_after_call += [
                    ENFORCE_SAME_TENSORLIST_STORAGE.substitute(tensorlist_name=arg),
                    ENFORCE_SAME_TENSORLIST_IMPL.substitute(tensorlist_name=arg),
                ]
            elif noref_cpp_type == ListCType(OptionalCType(BaseCType(tensorT))):
                stmts_before_call += [
                    SAVE_OPTIONALTENSORLIST_STORAGE.substitute(tensorlist_name=arg),
                    SAVE_OPTIONALTENSORLIST_IMPL.substitute(tensorlist_name=arg),
                ]
                stmts_after_call += [
                    ENFORCE_SAME_OPTIONALTENSORLIST_STORAGE.substitute(
                        tensorlist_name=arg
                    ),
                    ENFORCE_SAME_OPTIONALTENSORLIST_IMPL.substitute(
                        tensorlist_name=arg
                    ),
                ]
            elif noref_cpp_type == BaseCType(tensorT):
                stmts_before_call += [
                    SAVE_TENSOR_STORAGE.substitute(tensor_name=arg),
                    SAVE_TENSOR_IMPL.substitute(tensor_name=arg),
                ]
                stmts_after_call += [
                    ENFORCE_SAME_TENSOR_STORAGE.substitute(
                        tensor_name=arg, out_tensor_name=arg
                    ),
                    ENFORCE_SAME_TENSOR_IMPL.substitute(tensor_name=arg),
                ]

        assert (stmts_before_call and stmts_after_call) or (
            not stmts_before_call and not stmts_after_call
        )

        # Check properties of outputs (enforce (2), (3))
        if not f.func.kind() in (SchemaKind.inplace, SchemaKind.out):
            base_name = f.func.name.name.base  # TODO: should be str(f.func.name.name)?
            aliased_arg_name = ALL_VIEW_FUNCTIONS.get(base_name, None)
            if aliased_arg_name is not None:
                aliased_arg_name = unpacked_name(aliased_arg_name)
            for i, (ret, ret_name) in enumerate(
                zip(f.func.returns, cpp.return_names(f))
            ):
                noref_cpp_type = cpp.return_type(ret).remove_const_ref()
                if noref_cpp_type == BaseCType(tensorT):
                    if aliased_arg_name is not None:
                        assert (
                            i == 0
                        ), "Expect non-CompositeImplicitAutograd view function {base} to return single output"
                        stmts_after_call += [
                            ENFORCE_SAME_TENSOR_STORAGE.substitute(
                                tensor_name=aliased_arg_name, out_tensor_name=ret_name
                            )
                        ]
                    else:
                        if (
                            type_wrapper_name(f)
                            not in DONT_ENFORCE_STORAGE_IMPL_USE_COUNT
                        ):
                            stmts_after_call += [
                                ENFORCE_TENSOR_STORAGE_USE_COUNT_EQUALS_ONE.substitute(
                                    tensor_name=ret_name, fn_name=type_wrapper_name(f)
                                )
                            ]

                    if type_wrapper_name(f) not in DONT_ENFORCE_TENSOR_IMPL_USE_COUNT:
                        stmts_after_call += [
                            ENFORCE_TENSOR_IMPL_USE_COUNT_LT_OR_EQ_ONE.substitute(
                                tensor_name=ret_name, fn_name=type_wrapper_name(f)
                            )
                        ]

                # Currently we don't have any functions that return the following types, but
                # we should update the checks once we do
                elif noref_cpp_type == ListCType(OptionalCType(BaseCType(tensorT))):
                    raise AssertionError(
                        f"Please add use_count checks for {noref_cpp_type}"
                    )
                elif noref_cpp_type == BaseCType(tensorListT):
                    raise AssertionError(
                        f"Please add use_count checks for {noref_cpp_type}"
                    )

        if stmts_before_call and stmts_after_call:
            call = (
                RUN_ONLY_IN_DEBUG_MODE.substitute(statements=stmts_before_call)
                + call
                + RUN_ONLY_IN_DEBUG_MODE.substitute(statements=stmts_after_call)
            )
        return call

    def emit_call(f: NativeFunction, unpacked_bindings: List[Binding]) -> str:
        # We only care about adding `at::AutoDispatchBelowAutograd` guard for non-variable dispatch
        # (which corresponds to 'use_derived' strategy). The purpose of this guard is to make sure
        # the baseType operations still dispatch to non-Variable type, even if the arguments passed
        # in are now Variables.
        # See NOTE [ Treating Variables as non-Variables in type dispatch ] for details.
        unpacked_args = [b.name for b in unpacked_bindings]
        base_type_call = emit_dispatch_call(f, "self_", unpacked_args)

        if get_view_info(f) is not None or modifies_arguments(f):
            guard = "at::AutoDispatchBelowAutograd guard;"
        else:
            guard = "at::AutoDispatchBelowADInplaceOrView guard;"

        if not modifies_arguments(f) and not returns_void:
            call = DISPATCH_TO_NON_VAR_TYPE_WITH_TMP_RETURN_VALUES.substitute(
                base_type_call=base_type_call, tmp_var=TMP_VAR, guard=guard
            )

            call += wrap_output(f, unpacked_bindings, TMP_VAR)
        else:
            call = DISPATCH_TO_NON_VAR_TYPE_WITHOUT_RETURN_VALUES.substitute(
                base_type_call=base_type_call, guard=guard
            )
        call = check_tensorimpl_and_storage(call, unpacked_bindings)
        return call

    def emit_history() -> str:
        fn = "rebase" if modifies_arguments(f) and view_info is None else "set"
        output_names = [r.name for r in differentiable_outputs]
        # TODO: flatten allocates a std::vector, which could be expensive
        outs = CodeTemplate("flatten_tensor_args( ${outs} )").substitute(
            outs=output_names
        )
        return SET_HISTORY.substitute(fn=fn, differentiable_outputs=outs)

    def emit_save_outputs() -> str:
        if is_out_fn:
            # out functions don't currently support differentiation
            return ""
        if info is not None and info.has_derivatives:
            stmts = save_variables(info.all_saved_outputs, True)
            if len(stmts) == 0:
                return ""
            return CONDITIONAL.substitute(cond="grad_fn", statements=stmts)
        return ""

    def emit_any_requires_grad() -> List[str]:
        extra_condition = ""
        if fn.info and fn.info.output_differentiability_conditions:
            assert len(fn.info.output_differentiability_conditions) == 1
            extra_condition = f"_any_requires_grad &= ({fn.info.output_differentiability_conditions[0]});"
        return [
            SETUP_ANY_REQUIRES_GRAD.substitute(
                args_with_derivatives=[arg.name for arg in args_with_derivatives],
                extra_differentiability_conditions=extra_condition,
            )
        ]

    def get_any_has_forward_grad_name(var_names: Tuple[str, ...]) -> str:
        if len(var_names) == 1:
            return f"_any_has_forward_grad_{var_names[0]}"
        else:
            return f'_any_has_forward_grad_{"_".join(var_names)}'

    def emit_any_has_forward_grad() -> List[str]:
        content: List[str] = []
        for derivative in fw_derivatives:
            assert derivative.required_inputs_fw_grad is not None
            requires_fw_grad = " || ".join(
                [
                    FW_DERIVATIVE_CHECK_TEMPLATE.substitute(req_inp=inp.name)
                    for inp in differentiable_inputs
                    if inp.name in derivative.required_inputs_fw_grad
                ]
            )
            if not requires_fw_grad:
                # Handle functions like stack
                # For these, we don't unpack anything and always call the user function
                if not (
                    len(differentiable_inputs) == 1
                    and is_tensor_list_type(differentiable_inputs[0].type)
                ):
                    raise RuntimeError(
                        f'No differentiable input to "{name}" is a differentiable Tensor (as the provided '
                        "forward AD formula does not use any input tangent) even though a forward gradient "
                        "formula has been defined for it. This case should only happen for function that "
                        "take a single TensorList as input. All other cases are not supported right now."
                    )
                requires_fw_grad = "true"

            if fn.info and fn.info.output_differentiability_conditions:
                assert len(fn.info.output_differentiability_conditions) == 1
                requires_fw_grad = f"({fn.info.output_differentiability_conditions[0]}) && ({requires_fw_grad})"

            content.append(
                f"auto {get_any_has_forward_grad_name(derivative.var_names)} = {requires_fw_grad};\n"
                f"(void){get_any_has_forward_grad_name(derivative.var_names)};"
            )

        return content

    def emit_check_inplace() -> List[str]:
        if not inplace:
            return []
        return [
            f"check_inplace({arg.name}, _any_requires_grad);"
            for arg in differentiable_outputs
        ]

    def emit_fw_derivatives() -> List[str]:
        content: List[str] = []
        fw_grad_setters: List[str] = []
        for derivative in fw_derivatives:
            res = derivative.var_names
            if f.func.name.name.inplace:
                assert (
                    len(res) == 1
                ), "Expected number of outputs to be 1 if function is inplace"
                # TODO update this when inplace namings are unified
                res = ("self",)

            assert derivative.required_inputs_fw_grad is not None

            unpacked_arguments = ""
            for inp in differentiable_inputs:
                zeros_fn = (
                    "zeros"
                    if inplace and inp.name == "self"
                    else "_efficientzerotensor"
                )
                if inp.name in derivative.required_inputs_fw_grad:
                    unpacked_arguments += (
                        FW_DERIVATIVE_DEFINED_GRAD_TEMPLATE.substitute(
                            inp=inp.name, zeros_fn=zeros_fn
                        )
                    )
                if inp.name in (derivative.required_inputs_primal or []):
                    unpacked_arguments += (
                        FW_DERIVATIVE_DEFINED_PRIMAL_TEMPLATE.substitute(inp=inp.name)
                    )
            if derivative.required_original_self_value:
                unpacked_arguments += FW_DERIVATIVE_DEFINED_GRAD_TEMPLATE.substitute(
                    inp="original_self", zeros_fn=zeros_fn
                )
                unpacked_arguments += FW_DERIVATIVE_DEFINED_PRIMAL_TEMPLATE.substitute(
                    inp="original_self"
                )
            elif inplace and derivative.is_reusing_outplace_formula:
                # The gradient wasn't already cloned, do it if grad mode is enabled
                unpacked_arguments += (
                    "self_t = GradMode::is_enabled() ? self_t.clone() : self_t;"
                )

            if inplace:
                is_inplace_str = "true"
            else:
                is_inplace_str = "false"

            if all(
                (isinstance(var_type, BaseType) and var_type.is_tensor_like())
                for var_type in derivative.var_types
            ):
                # Is there a way to get from BaseType to BaseCType
                if len(derivative.var_types) == 1:
                    opt_res_grad_type = OptionalCType(BaseCType(tensorT)).cpp_type()
                    fw_grad_setters.append(
                        FW_DERIVATIVE_SETTER_TENSOR.substitute(
                            out_arg=res[0], is_inplace=is_inplace_str
                        )
                    )
                else:
                    tuple_type = TupleCType(
                        [BaseCType(tensorT)] * len(derivative.var_types)
                    )
                    opt_res_grad_type = OptionalCType(tuple_type).cpp_type()
                    for idx, single_res in enumerate(res):
                        fw_grad_setters.append(
                            FW_DERIVATIVE_SETTER_MULTI_OUTPUT.substitute(
                                idx=idx, all_res="_".join(res), out_arg=single_res
                            )
                        )
            elif (
                isinstance(derivative.var_types[0], ListType)
                and derivative.var_types[0].is_tensor_like()
            ):
                assert (
                    len(derivative.var_types) == 1
                ), "Expected number of outputs to be 1 if function returns ListType"
                opt_res_grad_type = OptionalCType(
                    VectorCType(BaseCType(tensorT))
                ).cpp_type()
                fw_grad_setters.append(
                    FW_DERIVATIVE_SETTER_TENSOR_LIST.substitute(
                        out_arg=res[0], is_inplace=is_inplace_str
                    )
                )
            else:
                raise RuntimeError("Unsupported output type for forward derivative")

            fw_grad_opt_definition = (
                f"{opt_res_grad_type} {'_'.join(res)}_new_fw_grad_opt = c10::nullopt;"
            )

            # View ops create fw_grad that already is a view of the base's fw_grad so just use that
            content.append(
                FW_DERIVATIVE_TEMPLATE.substitute(
                    fw_grad_opt_definition=fw_grad_opt_definition,
                    requires_fw_grad=get_any_has_forward_grad_name(
                        derivative.var_names
                    ),
                    formula=derivative.formula,
                    out_arg="_".join(res),
                    unpacked_arguments=unpacked_arguments,
                )
            )

        # Set all the grads at the end to avoid: https://github.com/pytorch/pytorch/issues/67367
        content.append("\n".join(fw_grad_setters))
        return content

    def emit_forbid_fw_derivatives(is_out_fn: bool = False) -> str:
        def get_msg() -> str:
            if is_out_fn:
                msg = "because it is an out= function"
            else:
                msg = (
                    "because it has not been implemented yet.\\nPlease file an issue "
                    "to PyTorch at https://github.com/pytorch/pytorch/issues/new?template=feature-request.yml "
                    "so that we can prioritize its implementation."
                )
            return msg

        res = ""
        to_check: List[str] = []
        for inp in list(
            mapMaybe(
                gen_differentiable_input,
                f.func.arguments.non_out + list(f.func.arguments.out),  # type: ignore[operator]
            )
        ):
            if is_tensor_type(inp.type):
                to_check.append(
                    FW_DERIVATIVE_CHECK_TEMPLATE.substitute(req_inp=inp.name)
                )
            elif is_tensor_list_type(inp.type):
                cond = FW_DERIVATIVE_CHECK_TEMPLATE.substitute(req_inp="_t")
                res += FW_DERIVATIVE_FORBID_LIST_TEMPLATE.substitute(
                    arg=inp.name, cond=cond, name=name, msg=get_msg()
                )
            else:
                raise RuntimeError(
                    f'Unsupported input type for "{name}" when forbidding forward AD usage.'
                )

        if len(to_check) > 0:
            cond = " || ".join(to_check)
            res += FW_DERIVATIVE_FORBID_TEMPLATE.substitute(
                cond=cond, name=name, msg=get_msg()
            )
        return res

    body: List[str] = []
    unpack_args_stats, unpacked_bindings = unpack_args(f)

    body.extend(unpack_args_stats)
    if requires_derivative:
        body.extend(emit_any_requires_grad())
        body.extend(emit_any_has_forward_grad())
        body.extend(emit_check_inplace())
        body.extend(emit_original_self_definition())
        body.extend(setup_derivative(differentiable_inputs))
    body.append(declare_returned_variables(f))

    body.append(emit_call(f, unpacked_bindings))
    if requires_derivative:
        # set_flags has to appear after version_counter, because rebase_history
        # requires that the counter is incremented before it is called
        body.append(emit_history())
        body.extend(emit_check_if_in_complex_autograd_allowlist())

    if is_out_fn:
        body.append(emit_forbid_fw_derivatives(is_out_fn=True))
    else:
        if requires_derivative:
            body.extend(emit_fw_derivatives())
            if len(fw_derivatives) == 0:
                body.append(emit_forbid_fw_derivatives())
            else:
                assert sum(
                    len(derivative.var_names) for derivative in fw_derivatives
                ) == len(differentiable_outputs), (
                    "Expected the number of forward derivatives implemented to match the "
                    "number of differentiable outputs. NB: This only applies when at least "
                    "one forward derivative is implemented. Not implementing any forward "
                    "derivatives is also okay, and we would require inputs to the op to "
                    "not have associated tangents in that case."
                )

    if requires_derivative:
        # Save only after the forward AD has been set up
        body.append(emit_save_outputs())

    if str(f.func.name.name) in RESET_GRAD_ACCUMULATOR:
        # `inplace` implies that there is exactly one output named `self`,
        # so we can keep the generated code easy. If you need to
        # `reset_grad_accumulator` in an operator that's not `inplace`, you can
        # remove this assert but the code generation will get more elaborate
        assert inplace
        body.append("reset_grad_accumulator(self);")
    if not returns_void:
        body.append(f"return {get_return_value(f)};")
    return body<|MERGE_RESOLUTION|>--- conflicted
+++ resolved
@@ -154,10 +154,6 @@
     "view_as",
     "roll",
     "clone",
-<<<<<<< HEAD
-    "block_diag",
-=======
->>>>>>> 8d93f6b4
     "diag_embed",
     "repeat",
     "expand",
@@ -201,10 +197,6 @@
     "select",
     "where",
     "as_strided",
-<<<<<<< HEAD
-    "as_strided_scatter",
-=======
->>>>>>> 8d93f6b4
     "slice",
     "constant_pad_nd",
     "unbind",
