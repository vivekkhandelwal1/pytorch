--- conflicted
+++ resolved
@@ -3,15 +3,7 @@
 from torch.fx import GraphModule
 from torch.fx.experimental.proxy_tensor import make_fx
 from torch._prims.context import TorchRefsMode
-<<<<<<< HEAD
-import torch.overrides
-from torch.utils._pytree import tree_map, tree_flatten, tree_unflatten
-
-if torch.cuda.is_available():
-    from torch._C._nvfuser import Fusion, FusionDefinition, TensorView, Val  # type: ignore[import]
-=======
 from torch._prims.nvfuser_executor import nvfuser_execute
->>>>>>> fefdad61
 
 
 def execute(gm: GraphModule, *args, executor: str = "aten"):
@@ -24,83 +16,7 @@
     if executor == "aten":
         return gm.forward(*args)
     elif executor == "nvfuser":
-<<<<<<< HEAD
-        if not torch.cuda.is_available():
-            raise RuntimeError(
-                "Attempting to use nvFuser trace executor but CUDA is not available!"
-            )
-
-        # PROTOTYPE nvfuser executor
-        # Everything in the graph must support nvfuser
-
-        fusion = Fusion()
-        with FusionDefinition(fusion) as fd:
-
-            # nvFuser does not have a concept of constant tensor so we make constant
-            # tensors in the graph a fusion input, and store it in the list below
-            const_tensors = []
-
-            def _to_nvfuser_constant(arg):
-                if isinstance(arg, torch.Tensor):
-                    x = fd.define_tensor(
-                        arg.size(), arg.stride(), getnvFuserDtype(arg.dtype)
-                    )
-                    fd.add_input(x)
-                    const_tensors.append(arg)
-                    return x
-                elif isinstance(arg, Number):
-                    return fd.define_constant(arg)
-                else:
-                    return arg
-
-            class FusionInterpreter(torch.fx.Interpreter):
-                def call_function(self, target, args, kwargs):
-                    args = tuple(map(_to_nvfuser_constant, args))
-                    target = target.impl_nvfuser
-                    args = (fd,) + args
-                    return target(*args, **kwargs)
-
-            def to_nv(arg):
-                if isinstance(arg, torch.Tensor):
-                    x = fd.define_tensor(
-                        arg.size(), arg.stride(), getnvFuserDtype(arg.dtype)
-                    )
-                    fd.add_input(x)
-                    return x
-                elif isinstance(arg, Number):
-                    x = fd.define_scalar(getnvFuserDtype(type(arg)))
-                    fd.add_input(x)
-                    return x
-                else:
-                    return arg
-
-            # Transforms graph to call nvfuser lowerings
-            assert len(args) == 1
-            args = args[0]  # we are passing a packed list of args
-
-            # Note, this doesn't handle nested structures in the args, TODO: add tree_flatten
-            nv_args = tuple(map(to_nv, args))
-#             nv_args = tree_map(to_nv, args)
-            out = FusionInterpreter(gm).run(*nv_args)
-
-            flat_out, unflatten_spec = tree_flatten(out)
-            for o in flat_out:
-                if isinstance(o, TensorView) or isinstance(o, Val):
-                    fd.add_output(o)
-
-            nv_results = fusion.execute(
-                (
-                    *(
-                        arg
-                        for arg in args
-                        if isinstance(arg, torch.Tensor) or isinstance(arg, Number)
-                    ),
-                    *const_tensors,
-                )
-            )
-=======
         return nvfuser_execute(gm, *args)
->>>>>>> fefdad61
 
             results = []
             i = 0
