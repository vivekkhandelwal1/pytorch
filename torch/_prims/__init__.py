import torch
from torch import Tensor, _TypedStorage

import torch._prims.utils as utils
from torch._prims.utils import (
    TensorLike,
    TensorLikeType,
    ShapeType,
    getnvFuserDtype,
    DimsType,
    DimsSequenceType,
    StrideType,
    Number,
    NumberType,
    TensorMeta,
)
from torch.overrides import has_torch_function, handle_torch_function
import torch.library
from torch.utils._pytree import tree_map, tree_flatten, tree_unflatten
from torch._subclasses.fake_tensor import FakeTensor

import contextlib
from typing import Sequence, Optional, Union, Callable, List, Tuple, Any, Type
from functools import reduce, partial
from enum import Enum
import operator
import math

prim = torch.library.Library("prims", "DEF")
prim_impl = torch.library.Library("prims", "IMPL", "CompositeExplicitAutograd")
prim_autograd_impl = torch.library.Library("prims", "IMPL", "Autograd")
prim_meta_impl = torch.library.Library("prims", "IMPL", "Meta")

# Experimental module containing prototype "primitive" operations.

__all__ = [
    #
    # Common datastructures and helpers
    #
    "RETURN_TYPE",
    #
    # Elementwise unary prims
    #
    "abs",
    "acos",
    "acosh",
    "asin",
    "atan",
    "cos",
    "cosh",
    "bessel_i0",
    "bessel_i0e",
    "bessel_i1",
    "bessel_i1e",
    "bitwise_not",
    "cbrt",
    "ceil",
    "digamma",
    "erf",
    "erf_inv",
    "erfc",
    "exp",
    "expm1",
    "exp2",
    "fill",
    "floor",
    "imag",
    "isfinite",
    "lgamma",
    "log",
    "log1p",
    "log2",
    "log10",
    "neg",
    "real",
    "reciprocal",
    "round",
    "sign",
    "signbit",
    "sin",
    "sinh",
    "sqrt",
    "tan",
    "tanh",
    #
    # Elementwise binary prims
    #
    "add",
    "atan2",
    "bitwise_and",
    "bitwise_or",
    "bitwise_xor",
    # 'complex',  # needs custom meta
    "div",
    "eq",
    "fmax",
    "fmin",
    "fmod",
    "ge",
    "gt",
    "igamma",
    "igammac",
    "le",
    "lt",
    "maximum",
    "minimum",
    "mul",
    "ne",
    "nextafter",
    "pow",
    "rsqrt",
    "shift_left",
    "shift_right_arithmetic",
    "shift_right_logical",  # not implemented
    "sub",
    "zeta",
    #
    # View prims
    #
    "as_strided",
    "broadcast_in_dim",
    "collapse_view",
    "expand_dims",
    "slice",
    "slice_in_dim",  # implemented using slice -- make this a ref?
    "split_dim",
    "squeeze",
    "transpose",
    "view_of",
    #
    # Shape prims
    #
    "collapse",
    "cat",
    "reshape",
    "rev",
    #
    # Conditional prims
    #
    "where",
    #
    # Data conversion and movement prims
    #
    "clone",
    "convert_element_type",
    "device_put",
    "item",
    "maximum_value",
    "minimum_value",
    "to_dtype",
    #
    # Inplace prims
    #
    "copy_to",
    "resize",
    # "_set",  # Commented out, see note below
    #
    # Reduction prims
    #
    "amax",
    "amin",
    "prod",
    "sum",
    "var",
    #
    # Tensor Creation Prims
    #
    "empty_strided",
    #
    # Randomness Prims
    #
    "uniform",
]

#
# Common datastructures and helpers
#

_nvfuser_unary_ops = {
    "abs",
    "acos",
    "asin",
    "atan",
    "cos",
    "cosh",
    "bitwise_not",
    "ceil",
    "erf",
    "erfc",
    "exp",
    "expm1",
    "floor",
    "isfinite",
    "lgamma",
    "log",
    "log1p",
    "log2",
    "log10",
    "reciprocal",
    "neg",
    "round",
    "rsqrt",
    "sin",
    "sinh",
    "sqrt",
    "tan",
    "tanh",
}


def _assert_nvfuser_op_exists(fname: str):
    try:
        from torch._C._nvfuser import FusionDefinition as fd  # type: ignore[import]

        assert getattr(fd.Ops, fname)
    except ImportError:
        # Not all PyTorch builds have nvfuser
        pass


for fname in _nvfuser_unary_ops:
    exec(
        f"""
# Ensure that the nvfuser implementation exists
_assert_nvfuser_op_exists("{fname}")

def _{fname}_nvfuser(fd: Any, a: TensorLikeType):
    return fd.Ops.{fname}(a)  # type: ignore[attr-defined]
"""
    )

_nvfuser_binary_ops = {
    "add",
    "atan2",
    "bitwise_and",
    "bitwise_or",
    "bitwise_xor",
    "div",
    "eq",
    "fmod",
    "ge",
    "gt",
    "le",
    "lt",
    "mul",
    "ne",
    "pow",
    "sub",
}

for fname in _nvfuser_binary_ops:
    exec(
        f"""
# Ensure that the nvfuser implementation exists
_assert_nvfuser_op_exists("{fname}")

def _{fname}_nvfuser(fd: Any, a: TensorLikeType, b: TensorLikeType):
    return fd.Ops.{fname}(a, b)  # type: ignore[attr-defined]
"""
    )

_nvfuser_ternary_ops = {
    "where",
}

for fname in _nvfuser_ternary_ops:
    exec(
        f"""
# Ensure that the nvfuser implementation exists
_assert_nvfuser_op_exists("{fname}")

def _{fname}_nvfuser(fd: Any, a: TensorLikeType, b: TensorLikeType, c: TensorLikeType):
    return fd.Ops.{fname}(a, b, c)  # type: ignore[attr-defined]
"""
    )

# Describes the return type of the primitive:
#
#   - NEW, a new tensor is created
#   - VIEW, a view of an input tensor is returned
#   - INPLACE, one or more input tensors is modified
#
# these descriptors are mututally exclusive and exhaustive.
class RETURN_TYPE(Enum):
    NEW = (0,)
    VIEW = (1,)
    INPLACE = (2,)


def _wrap_tensor_meta(f):
    def wrap(t):
        if (
            isinstance(t, torch.Tensor)
            and not isinstance(t, FakeTensor)
            and not t.device.type == "meta"
        ):
            return FakeTensor.from_tensor(t, utils.get_prim_fake_mode())
        else:
            return t

    def wrapper(*args, **kwargs):
        wrapped_args = tree_map(wrap, args)
        wrapped_kwargs = tree_map(wrap, kwargs)
        return f(*wrapped_args, **wrapped_kwargs)

    return wrapper


def _make_prim(
    *,
    schema: str,
    return_type: RETURN_TYPE,
    meta: Callable,
    impl_aten: Callable,
    impl_nvfuser: Optional[Callable] = None,
    doc: str,
):
    """
    Creates a primitive operation.

    """

    prim.define(schema)

    def _prim_impl(*args, **kwargs):
        # always run the meta function because aten implementation will
        # typically accept more inputs (e.g., it will do promotion and
        # broadcasting) which we want to reject
        meta(*args, **kwargs)
        return impl_aten(*args, **kwargs)

    # Right now prims don't support autograd (we can and should add an
    # argument that provides an implementation for backward here.)  Because we
    # don't have derivative formulas, we must setup a custom autograd function
    # that raises an error if backwards is invoked
    class BackwardsNotSupported(torch.autograd.Function):
        @staticmethod
        def forward(ctx, args_spec, *flat_args):
            args, kwargs = tree_unflatten(flat_args, args_spec)  # type: ignore[arg-type]
            g = torch._C._AutoDispatchBelowAutograd()
            try:
                return _prim(*args, **kwargs)
            finally:
                del g

        @staticmethod
        def backward(ctx, *args):
            raise RuntimeError("backwards not supported on prim")

    def _autograd_impl(*args, **kwargs):
        flat_args, args_spec = tree_flatten((args, kwargs))
        return BackwardsNotSupported.apply(args_spec, *flat_args)

    name = schema.split("(")[0]
    prim_impl.impl(name, _prim_impl)
    prim_autograd_impl.impl(name, _autograd_impl)
    prim_meta_impl.impl(name, _wrap_tensor_meta(meta))

    _prim_packet = getattr(torch.ops.prims, name)
    _prim = _prim_packet.default

    for p in (_prim_packet, _prim):
        p.__doc__ = doc
        p.impl_nvfuser = impl_nvfuser  # type: ignore[attr-defined]
        p.return_type = return_type  # type: ignore[attr-defined]

    return _prim


class ELEMENTWISE_PRIM_TYPE_PROMOTION_KIND(Enum):
    DEFAULT = (0,)
    ALWAYS_BOOL = (2,)
    COMPLEX_TO_FLOAT = (3,)


# TODO: implement dtype validation here, too, or on the corresponding refs
def _elementwise_meta(
    *args,
    type_promotion: ELEMENTWISE_PRIM_TYPE_PROMOTION_KIND,
    args_with_fixed_dtypes: Tuple[TensorLikeType, ...] = None,
<<<<<<< HEAD
    complex_only=False,
) -> TensorMeta:
=======
) -> FakeTensor:
>>>>>>> 88e2229a
    """
    Meta function for elementwise operations that produce outputs in the same dtype
    as their inputs.

    Stride logic is currently incorrect.
    """

    assert len(args) > 0

    utils.check_same_dtype(*args)

    args_ = list(args)
    if args_with_fixed_dtypes is not None:
        args_.extend(args_with_fixed_dtypes)

    utils.check_same_device(*args_, allow_cpu_scalar_tensors=True)
    utils.check_same_shape(*args_, allow_cpu_scalar_tensors=True)

    strides = utils.compute_elementwise_output_strides(*args_)
    shape = utils.extract_shape(*args_, allow_cpu_scalar_tensors=True)

    # Acquires the dtype
    dtype = None
    scalar_type = None
    for arg in args:
        if isinstance(arg, TensorLike):
            if not utils.is_cpu_scalar_tensor(arg):
                dtype = arg.dtype
                break
            else:
                dtype = arg.dtype
        elif isinstance(arg, Number):
            scalar_type = type(arg)

    assert dtype is not None

    if complex_only and not utils.is_complex_dtype(dtype):
        msg = f"Expect complex data type, got {dtype}"
        raise RuntimeError(msg)

    # Acquires the device (if it exists) or number
    device = None
    number = None
    for arg in args_:
        if isinstance(arg, TensorLike):
            device = arg.device
            break

        elif isinstance(arg, Number):
            if number is None:
                number = arg

    # NOTE: type promotion behavior here is mostly hidden from tests because
    # references will typically handle the type promotion properly even if this doesn't
    # (but getting it wrong will cause too many casts to be inserted in traces!)
    if device is not None:
        assert dtype is not None
        if type_promotion == ELEMENTWISE_PRIM_TYPE_PROMOTION_KIND.DEFAULT:
            dtype = dtype
        elif type_promotion == ELEMENTWISE_PRIM_TYPE_PROMOTION_KIND.ALWAYS_BOOL:
            dtype = torch.bool
        elif type_promotion == ELEMENTWISE_PRIM_TYPE_PROMOTION_KIND.COMPLEX_TO_FLOAT:
            if utils.is_complex_dtype(dtype):
                dtype = utils.corresponding_real_dtype(dtype)
            else:
                dtype = dtype

        return TensorMeta(device=device, shape=shape, strides=strides, dtype=dtype)

    # Number case
    # NOTE: this case is not currently exercised
    # TODO: fix number type promotion (bool, complex->float)
    return TensorMeta(number)


def _make_elementwise_unary_prim(
    name: str, *, type_promotion: ELEMENTWISE_PRIM_TYPE_PROMOTION_KIND, **kwargs
):
    """
    Creates an elementwise unary prim.
    """

    return _make_prim(
        schema=f"{name}(Tensor self) -> Tensor",
        meta=partial(_elementwise_meta, type_promotion=type_promotion),
        return_type=RETURN_TYPE.NEW,
        **kwargs,
    )


def _make_elementwise_binary_prim(
    name: str, *, type_promotion: ELEMENTWISE_PRIM_TYPE_PROMOTION_KIND, **kwargs
):
    """
    Creates an elementwise binary prim.
    """

    return _make_prim(
        schema=f"{name}(Tensor self, Tensor other) -> Tensor",
        meta=partial(_elementwise_meta, type_promotion=type_promotion),
        return_type=RETURN_TYPE.NEW,
        **kwargs,
    )


def _not_impl(*args, **kwargs):
    raise NotImplementedError


#
# Elementwise unary operations
#


abs = _make_elementwise_unary_prim(
    "abs",
    impl_aten=torch.abs,
    impl_nvfuser=_abs_nvfuser,  # type: ignore[name-defined]
    doc="",
    type_promotion=ELEMENTWISE_PRIM_TYPE_PROMOTION_KIND.COMPLEX_TO_FLOAT,
)

acos = _make_elementwise_unary_prim(
    "acos",
    impl_aten=torch.acos,
    impl_nvfuser=_acos_nvfuser,  # type: ignore[name-defined]
    doc="",
    type_promotion=ELEMENTWISE_PRIM_TYPE_PROMOTION_KIND.DEFAULT,
)

acosh = _make_elementwise_unary_prim(
    "acosh",
    impl_aten=torch.acosh,
    doc="",
    type_promotion=ELEMENTWISE_PRIM_TYPE_PROMOTION_KIND.DEFAULT,
)

asin = _make_elementwise_unary_prim(
    "asin",
    impl_aten=torch.asin,
    impl_nvfuser=_asin_nvfuser,  # type: ignore[name-defined]
    doc="",
    type_promotion=ELEMENTWISE_PRIM_TYPE_PROMOTION_KIND.DEFAULT,
)

atan = _make_elementwise_unary_prim(
    "atan",
    impl_aten=torch.atan,
    impl_nvfuser=_atan_nvfuser,  # type: ignore[name-defined]
    doc="",
    type_promotion=ELEMENTWISE_PRIM_TYPE_PROMOTION_KIND.DEFAULT,
)

cos = _make_elementwise_unary_prim(
    "cos",
    impl_aten=torch.cos,
    impl_nvfuser=_cos_nvfuser,  # type: ignore[name-defined]
    doc="",
    type_promotion=ELEMENTWISE_PRIM_TYPE_PROMOTION_KIND.DEFAULT,
)

cosh = _make_elementwise_unary_prim(
    "cosh",
    impl_aten=torch.cosh,
    impl_nvfuser=_cosh_nvfuser,  # type: ignore[name-defined]
    doc="",
    type_promotion=ELEMENTWISE_PRIM_TYPE_PROMOTION_KIND.DEFAULT,
)

bessel_i0 = _make_elementwise_unary_prim(
    "bessel_i0",
    impl_aten=torch.i0,
    doc="",
    type_promotion=ELEMENTWISE_PRIM_TYPE_PROMOTION_KIND.DEFAULT,
)

bessel_i0e = _make_elementwise_unary_prim(
    "bessel_i0e",
    impl_aten=torch.special.i0e,
    doc="",
    type_promotion=ELEMENTWISE_PRIM_TYPE_PROMOTION_KIND.DEFAULT,
)

bessel_i1 = _make_elementwise_unary_prim(
    "bessel_i1",
    impl_aten=torch.special.i1,
    doc="",
    type_promotion=ELEMENTWISE_PRIM_TYPE_PROMOTION_KIND.DEFAULT,
)

bessel_i1e = _make_elementwise_unary_prim(
    "bessel_i1e",
    impl_aten=torch.special.i1e,
    doc="",
    type_promotion=ELEMENTWISE_PRIM_TYPE_PROMOTION_KIND.DEFAULT,
)

bitwise_not = _make_elementwise_unary_prim(
    "bitwise_not",
    impl_aten=torch.bitwise_not,
    impl_nvfuser=_bitwise_not_nvfuser,  # type: ignore[name-defined]
    doc="",
    type_promotion=ELEMENTWISE_PRIM_TYPE_PROMOTION_KIND.DEFAULT,
)


def _cbrt_aten(a: torch.Tensor):
    return pow(a, (1 / 3))


cbrt = _make_elementwise_unary_prim(
    "cbrt",
    impl_aten=_cbrt_aten,
    doc="",
    type_promotion=ELEMENTWISE_PRIM_TYPE_PROMOTION_KIND.DEFAULT,
)

ceil = _make_elementwise_unary_prim(
    "ceil",
    impl_aten=torch.ceil,
    impl_nvfuser=_ceil_nvfuser,  # type: ignore[name-defined]
    doc="",
    type_promotion=ELEMENTWISE_PRIM_TYPE_PROMOTION_KIND.DEFAULT,
)

digamma = _make_elementwise_unary_prim(
    "digamma",
    impl_aten=torch.digamma,
    doc="",
    type_promotion=ELEMENTWISE_PRIM_TYPE_PROMOTION_KIND.DEFAULT,
)

erf = _make_elementwise_unary_prim(
    "erf",
    impl_aten=torch.erf,
    impl_nvfuser=_erf_nvfuser,  # type: ignore[name-defined]
    doc="",
    type_promotion=ELEMENTWISE_PRIM_TYPE_PROMOTION_KIND.DEFAULT,
)

erf_inv = _make_elementwise_unary_prim(
    "erf_inv",
    impl_aten=torch.special.erfinv,
    doc="",
    type_promotion=ELEMENTWISE_PRIM_TYPE_PROMOTION_KIND.DEFAULT,
)

erfc = _make_elementwise_unary_prim(
    "erfc",
    impl_aten=torch.special.erfc,
    impl_nvfuser=_erfc_nvfuser,  # type: ignore[name-defined]
    doc="",
    type_promotion=ELEMENTWISE_PRIM_TYPE_PROMOTION_KIND.DEFAULT,
)

exp = _make_elementwise_unary_prim(
    "exp",
    impl_aten=torch.exp,
    impl_nvfuser=_exp_nvfuser,  # type: ignore[name-defined]
    doc="",
    type_promotion=ELEMENTWISE_PRIM_TYPE_PROMOTION_KIND.DEFAULT,
)

expm1 = _make_elementwise_unary_prim(
    "expm1",
    impl_aten=torch.special.expm1,
    impl_nvfuser=_expm1_nvfuser,  # type: ignore[name-defined]
    doc="",
    type_promotion=ELEMENTWISE_PRIM_TYPE_PROMOTION_KIND.DEFAULT,
)

exp2 = _make_elementwise_unary_prim(
    "exp2",
    impl_aten=torch.special.exp2,
    doc="",
    type_promotion=ELEMENTWISE_PRIM_TYPE_PROMOTION_KIND.DEFAULT,
)


def _fill_meta(a: TensorLikeType, value: NumberType) -> TensorLikeType:
    return _elementwise_meta(
        a, type_promotion=ELEMENTWISE_PRIM_TYPE_PROMOTION_KIND.DEFAULT
    )


# See https://github.com/pytorch/pytorch/issues/77932 for out-of-place fill request
def _fill_aten(a: Tensor, value: NumberType) -> Tensor:
    t = a * False
    with torch.no_grad():
        t.fill_(value)  # type: ignore[arg-type]
    return t


# NOTE: fill uses _make_prim directly because it has a value parameter
fill = _make_prim(
    schema="fill(Tensor self, Scalar value) -> Tensor",
    return_type=RETURN_TYPE.NEW,
    meta=_fill_meta,
    impl_aten=_fill_aten,
    doc="",
)

floor = _make_elementwise_unary_prim(
    "floor",
    impl_aten=torch.floor,
    impl_nvfuser=_floor_nvfuser,  # type: ignore[name-defined]
    doc="",
    type_promotion=ELEMENTWISE_PRIM_TYPE_PROMOTION_KIND.DEFAULT,
)

imag = _make_prim(
    schema="imag(Tensor self) -> Tensor",
    meta=partial(
        _elementwise_meta,
        type_promotion=ELEMENTWISE_PRIM_TYPE_PROMOTION_KIND.COMPLEX_TO_FLOAT,
        complex_only=True,
    ),
    return_type=RETURN_TYPE.VIEW,
    impl_aten=torch.imag,
    doc="",
)

isfinite = _make_elementwise_unary_prim(
    "isfinite",
    impl_aten=torch.isfinite,
    impl_nvfuser=_isfinite_nvfuser,  # type: ignore[name-defined]
    doc="",
    type_promotion=ELEMENTWISE_PRIM_TYPE_PROMOTION_KIND.ALWAYS_BOOL,
)

lgamma = _make_elementwise_unary_prim(
    "lgamma",
    impl_aten=torch.lgamma,
    impl_nvfuser=_lgamma_nvfuser,  # type: ignore[name-defined]
    doc="",
    type_promotion=ELEMENTWISE_PRIM_TYPE_PROMOTION_KIND.DEFAULT,
)

log = _make_elementwise_unary_prim(
    "log",
    impl_aten=torch.log,
    impl_nvfuser=_log_nvfuser,  # type: ignore[name-defined]
    doc="",
    type_promotion=ELEMENTWISE_PRIM_TYPE_PROMOTION_KIND.DEFAULT,
)

log1p = _make_elementwise_unary_prim(
    "log1p",
    impl_aten=torch.log1p,
    impl_nvfuser=_log1p_nvfuser,  # type: ignore[name-defined]
    doc="",
    type_promotion=ELEMENTWISE_PRIM_TYPE_PROMOTION_KIND.DEFAULT,
)

log2 = _make_elementwise_unary_prim(
    "log2",
    impl_aten=torch.log2,
    impl_nvfuser=_log2_nvfuser,  # type: ignore[name-defined]
    doc="",
    type_promotion=ELEMENTWISE_PRIM_TYPE_PROMOTION_KIND.DEFAULT,
)

log10 = _make_elementwise_unary_prim(
    "log10",
    impl_aten=torch.log10,
    impl_nvfuser=_log10_nvfuser,  # type: ignore[name-defined]
    doc="",
    type_promotion=ELEMENTWISE_PRIM_TYPE_PROMOTION_KIND.DEFAULT,
)

reciprocal = _make_elementwise_unary_prim(
    "reciprocal",
    impl_aten=torch.reciprocal,
    impl_nvfuser=_reciprocal_nvfuser,  # type: ignore[name-defined]
    doc="",
    type_promotion=ELEMENTWISE_PRIM_TYPE_PROMOTION_KIND.DEFAULT,
)

neg = _make_elementwise_unary_prim(
    "neg",
    impl_aten=torch.neg,
    impl_nvfuser=_neg_nvfuser,  # type: ignore[name-defined]
    doc="",
    type_promotion=ELEMENTWISE_PRIM_TYPE_PROMOTION_KIND.DEFAULT,
)

real = _make_prim(
    schema="real(Tensor self) -> Tensor",
    meta=partial(
        _elementwise_meta,
        type_promotion=ELEMENTWISE_PRIM_TYPE_PROMOTION_KIND.COMPLEX_TO_FLOAT,
        complex_only=True,
    ),
    return_type=RETURN_TYPE.VIEW,
    impl_aten=torch.real,
    doc="",
)

round = _make_elementwise_unary_prim(
    "round",
    impl_aten=torch.round,
    impl_nvfuser=_round_nvfuser,  # type: ignore[name-defined]
    doc="",
    type_promotion=ELEMENTWISE_PRIM_TYPE_PROMOTION_KIND.DEFAULT,
)

rsqrt = _make_elementwise_unary_prim(
    "rsqrt",
    impl_aten=torch.rsqrt,
    impl_nvfuser=_rsqrt_nvfuser,  # type: ignore[name-defined]
    doc="",
    type_promotion=ELEMENTWISE_PRIM_TYPE_PROMOTION_KIND.DEFAULT,
)

sign = _make_elementwise_unary_prim(
    "sign",
    impl_aten=torch.sign,
    doc="",
    type_promotion=ELEMENTWISE_PRIM_TYPE_PROMOTION_KIND.DEFAULT,
)

signbit = _make_elementwise_unary_prim(
    "signbit",
    impl_aten=torch.signbit,
    doc="",
    type_promotion=ELEMENTWISE_PRIM_TYPE_PROMOTION_KIND.DEFAULT,
)

sin = _make_elementwise_unary_prim(
    "sin",
    impl_aten=torch.sin,
    impl_nvfuser=_sin_nvfuser,  # type: ignore[name-defined]
    doc="",
    type_promotion=ELEMENTWISE_PRIM_TYPE_PROMOTION_KIND.DEFAULT,
)

sinh = _make_elementwise_unary_prim(
    "sinh",
    impl_aten=torch.sinh,
    impl_nvfuser=_sinh_nvfuser,  # type: ignore[name-defined]
    doc="",
    type_promotion=ELEMENTWISE_PRIM_TYPE_PROMOTION_KIND.DEFAULT,
)

sqrt = _make_elementwise_unary_prim(
    "sqrt",
    impl_aten=torch.sqrt,
    impl_nvfuser=_sqrt_nvfuser,  # type: ignore[name-defined]
    doc="",
    type_promotion=ELEMENTWISE_PRIM_TYPE_PROMOTION_KIND.DEFAULT,
)

tan = _make_elementwise_unary_prim(
    "tan",
    impl_aten=torch.tan,
    impl_nvfuser=_tan_nvfuser,  # type: ignore[name-defined]
    doc="",
    type_promotion=ELEMENTWISE_PRIM_TYPE_PROMOTION_KIND.DEFAULT,
)

tanh = _make_elementwise_unary_prim(
    "tanh",
    impl_aten=torch.tanh,
    impl_nvfuser=_tanh_nvfuser,  # type: ignore[name-defined]
    doc="",
    type_promotion=ELEMENTWISE_PRIM_TYPE_PROMOTION_KIND.DEFAULT,
)

#
# Elementwise binary operations
#

add = _make_elementwise_binary_prim(
    name="add",
    impl_aten=torch.add,
    impl_nvfuser=_add_nvfuser,  # type: ignore[name-defined]
    doc="",
    type_promotion=ELEMENTWISE_PRIM_TYPE_PROMOTION_KIND.DEFAULT,
)

atan2 = _make_elementwise_binary_prim(
    name="atan2",
    impl_aten=torch.atan2,
    impl_nvfuser=_atan2_nvfuser,  # type: ignore[name-defined]
    doc="",
    type_promotion=ELEMENTWISE_PRIM_TYPE_PROMOTION_KIND.DEFAULT,
)

bitwise_and = _make_elementwise_binary_prim(
    "bitwise_and",
    impl_aten=torch.bitwise_and,
    impl_nvfuser=_bitwise_and_nvfuser,  # type: ignore[name-defined]
    doc="",
    type_promotion=ELEMENTWISE_PRIM_TYPE_PROMOTION_KIND.DEFAULT,
)

bitwise_or = _make_elementwise_binary_prim(
    "bitwise_or",
    impl_aten=torch.bitwise_or,
    impl_nvfuser=_bitwise_or_nvfuser,  # type: ignore[name-defined]
    doc="",
    type_promotion=ELEMENTWISE_PRIM_TYPE_PROMOTION_KIND.DEFAULT,
)

bitwise_xor = _make_elementwise_binary_prim(
    "bitwise_xor",
    impl_aten=torch.bitwise_xor,
    impl_nvfuser=_bitwise_xor_nvfuser,  # type: ignore[name-defined]
    doc="",
    type_promotion=ELEMENTWISE_PRIM_TYPE_PROMOTION_KIND.DEFAULT,
)

# TODO: complex needs a special meta to account for its float -> complex behavior
# complex = _make_elementwise_binary_prim(
#   impl_aten=torch.complex,
#   doc="",
# )

# div prim performs truncation division on integer inputs
#   and true division for floating and complex inputs
def _div_aten(a, b):
    if isinstance(a, (bool, int)):
        return torch.div(a, b, rounding_mode="trunc")
    return torch.true_divide(a, b)


div = _make_elementwise_binary_prim(
    "div",
    impl_aten=_div_aten,
    impl_nvfuser=_div_nvfuser,  # type: ignore[name-defined]
    doc="",
    type_promotion=ELEMENTWISE_PRIM_TYPE_PROMOTION_KIND.DEFAULT,
)

eq = _make_elementwise_binary_prim(
    "eq",
    impl_aten=torch.eq,
    impl_nvfuser=_eq_nvfuser,  # type: ignore[name-defined]
    doc="",
    type_promotion=ELEMENTWISE_PRIM_TYPE_PROMOTION_KIND.ALWAYS_BOOL,
)

fmax = _make_elementwise_binary_prim(
    "fmax",
    impl_aten=torch.fmax,
    doc="",
    type_promotion=ELEMENTWISE_PRIM_TYPE_PROMOTION_KIND.DEFAULT,
)

fmin = _make_elementwise_binary_prim(
    "fmin",
    impl_aten=torch.fmin,
    doc="",
    type_promotion=ELEMENTWISE_PRIM_TYPE_PROMOTION_KIND.DEFAULT,
)

fmod = _make_elementwise_binary_prim(
    "fmod",
    impl_aten=torch.fmod,
    impl_nvfuser=_fmod_nvfuser,  # type: ignore[name-defined]
    doc="",
    type_promotion=ELEMENTWISE_PRIM_TYPE_PROMOTION_KIND.DEFAULT,
)

ge = _make_elementwise_binary_prim(
    "ge",
    impl_aten=torch.ge,
    impl_nvfuser=_ge_nvfuser,  # type: ignore[name-defined]
    doc="",
    type_promotion=ELEMENTWISE_PRIM_TYPE_PROMOTION_KIND.ALWAYS_BOOL,
)

gt = _make_elementwise_binary_prim(
    "gt",
    impl_aten=torch.gt,
    impl_nvfuser=_gt_nvfuser,  # type: ignore[name-defined]
    doc="",
    type_promotion=ELEMENTWISE_PRIM_TYPE_PROMOTION_KIND.ALWAYS_BOOL,
)

igamma = _make_elementwise_binary_prim(
    "igamma",
    impl_aten=torch.special.gammainc,
    doc="",
    type_promotion=ELEMENTWISE_PRIM_TYPE_PROMOTION_KIND.DEFAULT,
)

igammac = _make_elementwise_binary_prim(
    "igammac",
    impl_aten=torch.special.gammaincc,
    doc="",
    type_promotion=ELEMENTWISE_PRIM_TYPE_PROMOTION_KIND.DEFAULT,
)

le = _make_elementwise_binary_prim(
    "le",
    impl_aten=torch.le,
    impl_nvfuser=_le_nvfuser,  # type: ignore[name-defined]
    doc="",
    type_promotion=ELEMENTWISE_PRIM_TYPE_PROMOTION_KIND.ALWAYS_BOOL,
)

lt = _make_elementwise_binary_prim(
    "lt",
    impl_aten=torch.lt,
    impl_nvfuser=_lt_nvfuser,  # type: ignore[name-defined]
    doc="",
    type_promotion=ELEMENTWISE_PRIM_TYPE_PROMOTION_KIND.ALWAYS_BOOL,
)


def _wrap_scalar(a: NumberType, *, dtype: torch.dtype = None) -> torch.Tensor:
    """
    Wraps a Number into a Tensor of corresponding dtype.

    Note: this should not generally be used, but some torch functions don't
    accept scalars, so it's necessary for their prims to do so.
    """
    dtype = dtype if dtype is not None else utils.type_to_dtype(type(a))
    return torch.tensor(a, dtype=dtype)


# Note: the following impls are because torch.maximum and torch.mininum do not support scalar inputs
def _maximum_aten(
    a: Union[TensorLikeType, NumberType], b: Union[TensorLikeType, NumberType]
) -> TensorLikeType:
    if isinstance(a, TensorLike) and isinstance(b, Number):
        b = _wrap_scalar(b, dtype=a.dtype)
    elif isinstance(b, TensorLike) and isinstance(a, Number):
        a = _wrap_scalar(a, dtype=b.dtype)

    return torch.maximum(a, b)  # type: ignore[arg-type]


maximum = _make_elementwise_binary_prim(
    "maximum",
    impl_aten=_maximum_aten,
    doc="",
    type_promotion=ELEMENTWISE_PRIM_TYPE_PROMOTION_KIND.DEFAULT,
)


def _minimum_aten(
    a: Union[TensorLikeType, NumberType], b: Union[TensorLikeType, NumberType]
) -> TensorLikeType:
    if isinstance(a, TensorLike) and isinstance(b, Number):
        b = _wrap_scalar(b, dtype=a.dtype)
    elif isinstance(b, TensorLike) and isinstance(a, Number):
        a = _wrap_scalar(a, dtype=b.dtype)

    return torch.minimum(a, b)  # type: ignore[arg-type]


minimum = _make_elementwise_binary_prim(
    "minimum",
    impl_aten=_minimum_aten,
    doc="",
    type_promotion=ELEMENTWISE_PRIM_TYPE_PROMOTION_KIND.DEFAULT,
)

mul = _make_elementwise_binary_prim(
    "mul",
    impl_aten=torch.mul,
    impl_nvfuser=_mul_nvfuser,  # type: ignore[name-defined]
    doc="",
    type_promotion=ELEMENTWISE_PRIM_TYPE_PROMOTION_KIND.DEFAULT,
)

ne = _make_elementwise_binary_prim(
    "ne",
    impl_aten=torch.ne,
    impl_nvfuser=_ne_nvfuser,  # type: ignore[name-defined]
    doc="",
    type_promotion=ELEMENTWISE_PRIM_TYPE_PROMOTION_KIND.ALWAYS_BOOL,
)

nextafter = _make_elementwise_binary_prim(
    "nextafter",
    impl_aten=torch.nextafter,
    doc="",
    type_promotion=ELEMENTWISE_PRIM_TYPE_PROMOTION_KIND.DEFAULT,
)

pow = _make_elementwise_binary_prim(
    "pow",
    impl_aten=torch.pow,
    impl_nvfuser=_pow_nvfuser,  # type: ignore[name-defined]
    doc="",
    type_promotion=ELEMENTWISE_PRIM_TYPE_PROMOTION_KIND.DEFAULT,
)

shift_left = _make_elementwise_binary_prim(
    "shift_left",
    impl_aten=torch.bitwise_left_shift,
    doc="",
    type_promotion=ELEMENTWISE_PRIM_TYPE_PROMOTION_KIND.DEFAULT,
)

shift_right_arithmetic = _make_elementwise_binary_prim(
    "shift_right_arithmetic",
    impl_aten=torch.bitwise_right_shift,
    doc="",
    type_promotion=ELEMENTWISE_PRIM_TYPE_PROMOTION_KIND.DEFAULT,
)

shift_right_logical = _not_impl

sub = _make_elementwise_binary_prim(
    "sub",
    impl_aten=torch.sub,
    impl_nvfuser=_sub_nvfuser,  # type: ignore[name-defined]
    doc="",
    type_promotion=ELEMENTWISE_PRIM_TYPE_PROMOTION_KIND.DEFAULT,
)

zeta = _make_elementwise_binary_prim(
    "zeta",
    impl_aten=torch.special.zeta,
    doc="",
    type_promotion=ELEMENTWISE_PRIM_TYPE_PROMOTION_KIND.DEFAULT,
)

#
# View operations
#
# TODO: model view relationships
# TODO: model storage
def _as_strided_meta(
    a: TensorLikeType, size: ShapeType, stride: StrideType, storage_offset: int
) -> TensorLikeType:
    assert len(size) == len(stride)
    assert storage_offset >= 0
    utils.validate_strides(stride)
    utils.validate_shape(size)

    if reduce(operator.mul, size) == 0:
        # NOTE: This special case is to avoid having to acquire the storage below
        # as_strided to shapes with no elements are trivially valid, so it's OK
        pass
    elif isinstance(a, torch.Tensor):
        utils.check_in_bounds_for_storage(a.storage(), size, stride, storage_offset)

    return TensorMeta(a, shape=size, strides=stride)


def _as_strided_aten(
    a: Tensor, size: ShapeType, stride: StrideType, storage_offset: int
) -> Tensor:
    return torch.as_strided(a, size, stride, storage_offset)


_as_strided_doc = """
    Creates a view of the tensor with the given shape (size), strides (stride) and
    storage offset (storage_offset).
"""

as_strided = _make_prim(
    schema="as_strided(Tensor(a!) a, int[] size, int[] stride, int storage_offset) -> Tensor(a!)",
    meta=_as_strided_meta,
    impl_aten=_as_strided_aten,
    return_type=RETURN_TYPE.VIEW,
    doc=_as_strided_doc,
)


def _broadcast_in_dim_meta(
    a: TensorLikeType, shape: ShapeType, broadcast_dimensions: Sequence[int]
):
    # Type checks
    assert isinstance(a, TensorLike)
    assert isinstance(shape, Sequence)
    assert isinstance(broadcast_dimensions, Sequence)

    # every dimension must be accounted for
    assert a.ndim == len(broadcast_dimensions)

    # broadcast shape must have weakly more dimensions
    assert len(shape) >= a.ndim

    # broadcast_dimensions must be an ascending sequence
    # (no relative reordering of dims) of integers and
    # each dimension must be within the new shape
    def _greater_than_reduce(acc, x):
        assert isinstance(x, int)
        assert x > acc
        assert x < len(shape)

        return x

    reduce(lambda acc, x: _greater_than_reduce(acc, x), broadcast_dimensions, -1)

    # shape must be broadcastable to
    for idx, new_idx in enumerate(broadcast_dimensions):
        assert a.shape[idx] == 1 or a.shape[idx] == shape[new_idx]

    new_strides = []
    original_idx = 0
    for idx in range(len(shape)):
        if idx in broadcast_dimensions:
            # Assigns a stride of zero to dimensions
            # which were actually broadcast
            if a.shape[original_idx] != shape[idx]:
                new_strides.append(0)
            else:
                new_strides.append(a.stride()[original_idx])
            original_idx = original_idx + 1
        else:
            new_strides.append(0)

    return TensorMeta(a, shape=shape, strides=new_strides)


def _broadcast_in_dim_aten(a, shape, broadcast_dimensions):
    s = list(shape)
    for broadcast_dimension in broadcast_dimensions:
        s[broadcast_dimension] = -1

    v = a
    for idx, x in enumerate(s):
        if x != -1:
            v = v.unsqueeze(idx)

    return v.expand(shape)


def _broadcast_in_dim_nvfuser(
    fd: Any,
    a: torch.Tensor,
    shape: ShapeType,
    broadcast_dimensions: ShapeType,
):
    return fd.Ops.broadcast_in_dim(a, shape, broadcast_dimensions)  # type: ignore[attr-defined]


_broadcast_in_dim_doc = """
  Creates a view of a with the specified shape.

  Allows adding dimensions of any length and broadcasting
  dimensions of length one in a to any length.

  The location of the broadcast dimensions must be specified
  using the broadcast_dimensions argument. Changing the
  relative order of dimensions is not supported.
  """

broadcast_in_dim = _make_prim(
    schema="broadcast_in_dim(Tensor(a) a, int[] shape, int[] broadcast_dimensions) -> Tensor(a)",
    meta=_broadcast_in_dim_meta,
    impl_aten=_broadcast_in_dim_aten,
    impl_nvfuser=_broadcast_in_dim_nvfuser,
    return_type=RETURN_TYPE.VIEW,
    doc=_broadcast_in_dim_doc,
)


def _collapse_view_helper(
    a: TensorLikeType, start: int, end: int
) -> Tuple[Optional[ShapeType], Optional[StrideType]]:
    assert isinstance(a, TensorLike)

    # Special-case for zero dimensional tensors
    if a.ndim == 0:
        shape = (1,)
        strides = (1,)
    else:
        shape = a.shape  # type: ignore[assignment]
        strides = a.stride()

    utils.validate_idx(len(shape), start)
    utils.validate_exclusive_idx(len(shape), end)

    # Verifies end is strictly greater than start
    # (Collapse requires a non-empty interval)
    if end <= start:
        msg = "Attempting to collapse but end, {0}, is less than or equal to start, {1}!".format(
            end, start
        )
        raise ValueError(msg)

    if a.ndim == 0 or (end - 1 == start):
        return shape, strides

    length = shape[end - 1]
    stride = strides[end - 1]
    for idx in reversed(range(start, end - 1)):
        if shape[idx] == 0 or shape[idx + 1] == 0:
            length = 0
            stride = 0
            break

        if shape[idx] == 1:
            continue

        length = length * shape[idx]
        stride = min(stride, strides[idx])

        if (
            a.numel() > 0
            and shape[idx + 1] != 1
            and not (strides[idx] == strides[idx + 1] * shape[idx + 1])
        ):
            return None, None

    new_shape = shape[:start] + (length,) + shape[end:]
    new_strides = strides[:start] + (stride,) + strides[end:]

    # NOTE: when the input has no elements it's restrided as if it were contiguous
    if a.numel() == 0:
        new_strides = utils.make_contiguous_strides_for(new_shape)

    return new_shape, new_strides


def _collapse_view_meta(a: TensorLikeType, start: int, end: int) -> TensorLikeType:
    new_shape, new_strides = _collapse_view_helper(a, start, end)

    if new_shape is None:
        msg = "Attempting to view a collapsed tensor, but no such view exists!"
        raise ValueError(msg)

    return TensorMeta(a, shape=new_shape, strides=new_strides)


def _collapse_view_aten(a: Tensor, start: int, end: int) -> Tensor:
    # Special-cases zero-dim tensors
    if a.ndim == 0:
        shape = (1,)
    else:
        shape = a.shape  # type: ignore[assignment]

    dim_length = 1
    for idx in range(start, end):
        dim_length = dim_length * shape[idx]

    new_shape = shape[0:start] + (dim_length,) + shape[end:]

    return a.view(new_shape)


_collapse_view_doc = """
  Creates a view of a with the dimensions between
  start (inclusive) and end (exclusive) merged into a
  single dimension.

  If it's not possible to take such a view then an error
  is thrown. See collapse instead.

  The dimensions can be merged if and only if
  they are all "nested" with each other. That is, they all
  have the property that

  stride[i] = stride[i+1] * shape[i+1]

  for all i in [start, end - 1).
  """

collapse_view = _make_prim(
    schema="collapse_view(Tensor(a) a, int start, int end) -> Tensor(a)",
    meta=_collapse_view_meta,
    impl_aten=_collapse_view_aten,
    return_type=RETURN_TYPE.VIEW,
    doc=_collapse_view_doc,
)


def expand_dims(a: TensorLikeType, dimensions: DimsSequenceType) -> TensorLikeType:
    """
    Creates a view of a with a.ndim + len(dimensions) dimensions, with new
    dimensions of length one at the dimensions specified by dimensions.
    """
    dims = sorted(utils.canonicalize_dims(a.ndim, dimensions))  # type: ignore[arg-type]
    if len(set(dims)) != len(dims):
        msg = "Received duplicate dimensions to expand in {0}".format(str(dimensions))
        raise ValueError(msg)

    new_shape = list(a.shape)
    for idx in dims:
        new_shape.insert(idx, 1)

    broadcast_dimensions = [
        idx for idx in range(len(new_shape)) if idx not in dimensions
    ]
    return broadcast_in_dim(a, new_shape, broadcast_dimensions)


# Note: saves the Python slice object because we're about to clobber its name with the slice prim
pyslice: Type[slice] = slice  # type: ignore[has-type]


def _slice_meta(
    a: TensorLikeType,
    start_indices: DimsSequenceType,
    limit_indices: DimsSequenceType,
    strides: Optional[StrideType] = None,
) -> TensorLikeType:
    _strides = strides if strides is not None else [1] * len(start_indices)

    if a.ndim != len(start_indices):
        msg = "Attempting to slice tensor of rank {0} with start_indices of length {1}!".format(
            a.ndim, len(start_indices)
        )
        raise ValueError(msg)

    if a.ndim != len(limit_indices):
        msg = "Attempting to slice tensor of rank {0} with limit_indices of length {1}!".format(
            a.ndim, len(limit_indices)
        )
        raise ValueError(msg)

    if a.ndim != len(_strides):
        msg = (
            "Attempting to slice tensor of rank {0} with strides of length {1}!".format(
                a.ndim, len(limit_indices)
            )
        )
        raise ValueError(msg)

    for x, y in zip(start_indices, a.shape):
        if x < 0:
            msg = "Attempting to slice a tensor with a negative start index of {0}!".format(
                x
            )
            raise ValueError(msg)
        if x > y:
            msg = (
                "Attempting to slice a tensor but a start index in {0} is greater than"
                " the length of its corresponding dimension in shape {1}".format(
                    start_indices, a.shape
                )
            )
            raise ValueError(msg)

    for x, y, z in zip(limit_indices, a.shape, start_indices):
        if x < 0:
            msg = "Attempting to slice a tensor with a negative stop index of {0}!".format(
                x
            )
            raise ValueError(msg)
        if x > y:
            msg = (
                "Attempting to slice a tensor but a stop index in {0} is greater than the length of "
                " its corresponding dimension in shape {1}".format(
                    limit_indices, a.shape
                )
            )
            raise ValueError(msg)
        if x < z:
            msg = (
                "Attempting to slice a tensor but a start index in {0} is greater than "
                " its corresponding stop index {1}".format(x, z)
            )

    for x in _strides:
        if x <= 0:
            msg = (
                "Attempting to slice a tensor with a non-positive step of {0}!".format(
                    x
                )
            )
            raise ValueError(msg)

    new_shape = []
    for x, y, z in zip(start_indices, limit_indices, _strides):
        new_shape.append(math.floor((y - x) / z))

    new_strides = []
    for x, y in zip(a.stride(), _strides):
        new_strides.append(x * y)

    return TensorMeta(a, shape=new_shape, strides=new_strides)


def _slice_aten(
    a: Tensor,
    start_indices: DimsSequenceType,
    limit_indices: DimsSequenceType,
    strides: Optional[StrideType] = None,
) -> Tensor:
    _strides = strides if strides is not None else [1] * len(start_indices)

    slices = []
    for start, stop, step in zip(start_indices, limit_indices, _strides):
        slices.append(pyslice(start, stop, step))

    return operator.getitem(a, slices)  # type: ignore[call-overload]


_slice_doc = """
    Creates a view of a "bounding box" within the tensor.

    The bounding box is specified independently in each of the tensor's dimensions.
    start_indices and limit_indices describe the box's boundaries for their corresponding
    dimensions. If strides is specified then they specify the step size between elements
    in their corresponding dimension.

    This operation is analogous to slicing in NumPy, but does not permit slices where
    the stop indices are less than the start indices.
    """

slice = _make_prim(
    schema="slice(Tensor(a) a, int[] start_indices, int[] limit_indices, int[]? strides=None) -> Tensor(a)",
    meta=_slice_meta,
    impl_aten=_slice_aten,
    return_type=RETURN_TYPE.VIEW,
    doc=_slice_doc,
)


def _slice_in_dim_meta(
    a: TensorLikeType,
    start_index: int,
    limit_index: int,
    stride: int = 1,
    axis: int = 0,
) -> TensorLikeType:
    if axis < 0:
        msg = "slice_in_dim: received a negative axis {0}".format(axis)
        raise ValueError(msg)
    if axis >= a.ndim:
        msg = "slice_in_dim: axis {0} is greater or equal to the rank {1} of the tensor".format(
            axis, a.ndim
        )
        raise ValueError(msg)

    if start_index < 0:
        msg = "slice_in_dim: received a negative start_index {0}".format(start_index)
        raise ValueError(msg)

    if start_index > a.shape[axis]:
        msg = "slice_in_dim: start_index is greater than the length {0} of dimension {1}".format(
            start_index, axis
        )
        raise ValueError(msg)

    if limit_index > a.shape[axis]:
        msg = "slice_in_dim: limit_index is greater than the length {0} of dimension {1}".format(
            limit_index, axis
        )
        raise ValueError(msg)

    if limit_index < start_index:
        msg = "slice_in_dim: received a limit_index {0} less than the start_index {1}".format(
            limit_index, start_index
        )
        raise ValueError(msg)

    if stride < 0:
        msg = "slice_in_dim: received a non-positive stride of {0}!".format(stride)
        raise ValueError(msg)

    start_indices = [0] * a.ndim
    limit_indices = list(a.shape)
    strides = [1] * a.ndim

    start_indices[axis] = start_index
    limit_indices[axis] = limit_index
    strides[axis] = stride

    return _slice_meta(a, start_indices, limit_indices, strides)


def _slice_in_dim_aten(
    a: Tensor,
    start_index: int,
    limit_index: int,
    stride: int = 1,
    axis: int = 0,
) -> Tensor:
    start_indices = [0] * a.ndim
    limit_indices = list(a.shape)
    strides = [1] * a.ndim

    start_indices[axis] = start_index
    limit_indices[axis] = limit_index
    strides[axis] = stride

    return slice(a, start_indices, limit_indices, strides)


_slice_in_dim_doc = """
    Convenience wrapper for slicing just one dimension using slice.
    """

slice_in_dim = _make_prim(
    schema="slice_in_dim(Tensor(a) a, int start_index, int limit_index, int stride=1, int axis=0) -> Tensor(a)",
    meta=_slice_in_dim_meta,
    impl_aten=_slice_in_dim_aten,
    return_type=RETURN_TYPE.VIEW,
    doc=_slice_in_dim_doc,
)


def _split_dim_meta(a: TensorLikeType, dim: int, outer_length: int) -> TensorLikeType:
    assert isinstance(a, TensorLike)
    utils.validate_idx(a.ndim, dim)
    utils.validate_dim_length(outer_length)

    # Verifies the dim can be split with the specified lhs_length
    _inner_length = a.shape[dim] / outer_length
    inner_length: int = int(_inner_length)

    if inner_length != _inner_length:
        msg = "Attempting to split dimension of length {0}, but outer length of {1} divides it with a remainder!".format(
            a.shape[dim], outer_length
        )
        raise ValueError(msg)

    new_shape: List[int] = []
    new_strides: List[int] = []
    for idx in range(a.ndim):
        if idx == dim:
            new_shape.extend((outer_length, inner_length))
            new_strides.extend((a.stride()[idx] * inner_length, a.stride()[idx]))
        else:
            new_shape.append(a.shape[idx])
            new_strides.append(a.stride()[idx])

    return TensorMeta(a, shape=new_shape, strides=new_strides)


def _split_dim_aten(a: Tensor, dim: int, outer_length: int) -> Tensor:
    inner_length = int(a.shape[dim] / outer_length)
    new_shape = a.shape[0:dim] + (outer_length, inner_length) + a.shape[dim + 1 :]

    return a.view(new_shape)


_split_dim_doc = """
  Creates a view of a with the given dimension (of length l) split
  into two dimensions, with the outer of the two having
  length outer_length and the inner of the two having computed
  length inner_length such outer_length * inner_length = l.
  """

# TODO: consider renaming split_dim_view
split_dim = _make_prim(
    schema="split_dim(Tensor(a) a, int dim, int outer_length) -> Tensor(a)",
    meta=_split_dim_meta,
    impl_aten=_split_dim_aten,
    return_type=RETURN_TYPE.VIEW,
    doc=_split_dim_doc,
)

# Note: allows dimensions to be specified redundantly
def _squeeze_meta(a: TensorLikeType, dimensions: Sequence) -> TensorLikeType:
    assert isinstance(a, TensorLike)

    for idx in dimensions:
        utils.validate_idx(a.ndim, idx)
        assert a.shape[idx] == 1

    new_shape = []
    new_strides = []
    for idx in range(len(a.shape)):
        if idx in dimensions:
            continue

        new_shape.append(a.shape[idx])
        new_strides.append(a.stride()[idx])

    return TensorMeta(a, shape=new_shape, strides=new_strides)


def _squeeze_aten(a: Tensor, dimensions: Sequence) -> Tensor:
    squeezes = 0
    for idx in dimensions:
        a = torch.squeeze(a, dim=(idx - squeezes))
        squeezes = squeezes + 1

    return a


_squeeze_doc = """
  Creates a view of the tensor with the specified dimensions removed.

  The removed dimensions must each have length one.
  """

squeeze = _make_prim(
    schema="squeeze(Tensor(a) a, int[] dimensions) -> Tensor(a)",
    meta=_squeeze_meta,
    impl_aten=_squeeze_aten,
    return_type=RETURN_TYPE.VIEW,
    doc=_squeeze_doc,
)


def _transpose_meta(a: TensorLikeType, permutation: DimsSequenceType) -> TensorLikeType:
    if a.ndim != len(permutation):
        msg = "Attempting to permute a tensor of rank {0}, but received a permutation of length {1}!".format(
            a.ndim, len(permutation)
        )
        raise ValueError(msg)

    if not utils.is_valid_permutation(a.ndim, permutation):
        msg = "Received an invalid permutation, {0}!".format(permutation)
        raise ValueError(msg)

    new_shape = [0] * a.ndim
    new_strides = [0] * a.ndim
    for idx, dim in enumerate(permutation):
        new_shape[idx] = a.shape[dim]
        new_strides[idx] = a.stride()[dim]

    return TensorMeta(a, shape=tuple(new_shape), strides=tuple(new_strides))


def _transpose_aten(a: Tensor, permutation: DimsSequenceType) -> Tensor:
    return torch.permute(a, permutation)


_transpose_doc = """
    Creates a view of the tensor with its dimensions permuted.

    The length of the permutation must be the rank of the tensor,
    and each element of the permutation specifies the new order
    for the corresponding dimension.
    """

transpose = _make_prim(
    schema="transpose(Tensor(a) a, int[] permutation) -> Tensor(a)",
    meta=_transpose_meta,
    impl_aten=_transpose_aten,
    return_type=RETURN_TYPE.VIEW,
    doc=_transpose_doc,
)


def _view_of_meta(a: TensorLikeType) -> TensorLikeType:
    return TensorMeta(a)


def _view_of_aten(a: Tensor) -> Tensor:
    return a.view(a.shape)


_view_of_doc = """
    Creates a view of the tensor.
    """

view_of = _make_prim(
    schema="view_of(Tensor(a) a) -> Tensor",
    meta=_view_of_meta,
    impl_aten=_view_of_aten,
    return_type=RETURN_TYPE.VIEW,
    doc=_view_of_doc,
)

#
# Shape operations
#
def collapse(a: Tensor, start: int, end: int) -> Tensor:
    """
    Wrapper around reshape that collapses a span of dimensions.

    See collapse_view for the corresponding view operation.
    """

    dim_length = 1
    for idx in range(start, end):
        dim_length = dim_length * a.shape[idx]

    new_shape = a.shape[0:start] + (dim_length,) + a.shape[end:]
    return reshape(a, new_shape)


# TODO: review stride logic
def _cat_meta(tensors: Sequence[TensorLikeType], dim: int) -> TensorLikeType:
    # Verifies same shape (except in the concat dimension)
    shape = tensors[0].shape
    concat_length = 0
    for tensor in tensors:
        for idx, (common_length, length) in enumerate(zip(shape, tensor.shape)):
            if idx == dim:
                concat_length = concat_length + length
            else:
                assert length == common_length

    new_shape = list(tensors[0].shape).copy()
    new_shape[dim] = concat_length
    return TensorMeta(
        tensors[0],
        shape=new_shape,
        strides=utils.make_contiguous_strides_for(new_shape),
    )


def _cat_aten(tensors: Union[Tuple[Tensor, ...], List[Tensor]], dim: int) -> Tensor:
    return torch.cat(tensors, dim)


_cat_doc = """
  Concatenates tensors along the specified dimension.

  The tensors' shapes must have the same rank and same length for other dimensions.
  """

cat = _make_prim(
    schema="cat(Tensor[] tensors, int dim) -> Tensor",
    meta=_cat_meta,
    impl_aten=_cat_aten,
    return_type=RETURN_TYPE.NEW,
    doc=_cat_doc,
)


def _reshape_meta(a: TensorLikeType, shape: ShapeType):
    assert isinstance(a, TensorLike)
    utils.validate_shape(shape)

    # Validates the tensor and the requested shape have the
    # same number of elements
    numel = reduce(operator.mul, shape)
    if numel != a.numel():
        msg = "Attempting to reshape a tensor with {0} elements to a shape with {1} elements!".format(
            a.numel(), numel
        )
        raise ValueError(msg)

    return TensorMeta(a, shape=shape, strides=utils.make_contiguous_strides_for(shape))


def _reshape_aten(a: Tensor, shape: ShapeType) -> Tensor:
    return a.reshape(shape).contiguous().clone()


_reshape_doc = """
  Creates a contiguous tensor with the specified shape
  containing a copy of the data in a.
  """
reshape = _make_prim(
    schema="reshape(Tensor a, int[] shape) -> Tensor",
    meta=_reshape_meta,
    impl_aten=_reshape_aten,
    return_type=RETURN_TYPE.NEW,
    doc=_reshape_doc,
)


def _rev_meta(a: TensorLikeType, dims: DimsSequenceType) -> TensorLikeType:
    utils.validate_dimension_indices(a.ndim, dims)
    return TensorMeta(a)


_rev_doc = """
    Reverses the order of elements along the given dimensions.
    """

rev = _make_prim(
    schema="rev(Tensor a, int[] dims) -> Tensor",
    meta=_rev_meta,
    impl_aten=torch.flip,
    return_type=RETURN_TYPE.NEW,
    doc=_rev_doc,
)

#
# Conditional prims
#


def _where_meta(
    pred: TensorLikeType, a: TensorLikeType, b: TensorLikeType
) -> TensorLikeType:

    return _elementwise_meta(
        a,
        b,
        type_promotion=ELEMENTWISE_PRIM_TYPE_PROMOTION_KIND.DEFAULT,
        args_with_fixed_dtypes=(pred,),
    )


_where_doc = """
  Selects elements from a and b according to pred.

  Where pred is true the result contains the element from a, and
  where pred is false the result contains the element from b.
  """

where = _make_prim(
    schema="where(Tensor pred, Tensor a, Tensor b) -> Tensor",
    meta=_where_meta,
    impl_aten=torch.where,
    impl_nvfuser=_where_nvfuser,  # type: ignore[name-defined]
    return_type=RETURN_TYPE.NEW,
    doc=_where_doc,
)

#
# Type conversions
#
# TODO: model memory format on TensorMeta
# TODO: make clone a reference following its implementation in TensorFactories.cpp
def _clone_meta(
    a: TensorLikeType, *, memory_format: torch.memory_format
) -> TensorLikeType:
    strides = utils.compute_elementwise_output_strides(a)
    return TensorMeta(a, strides=strides)


def _clone_aten(a: Tensor, *, memory_format: torch.memory_format) -> Tensor:
    return torch.clone(a, memory_format=memory_format)


_clone_doc = """
    Creates a copy of a tensors.
"""

clone = _make_prim(
    schema="clone(Tensor a, *, MemoryFormat memory_format) -> Tensor",
    meta=_clone_meta,
    impl_aten=_clone_aten,
    return_type=RETURN_TYPE.NEW,
    doc=_clone_doc,
)


def _convert_element_type_meta(a: TensorLikeType, dtype: torch.dtype) -> TensorLikeType:
    # Type checks
    assert isinstance(a, TensorLike)
    assert isinstance(dtype, torch.dtype)

    strides = utils.compute_elementwise_output_strides(a)

    return TensorMeta(a, strides=strides, dtype=dtype)


def _convert_element_type_aten(a: Tensor, dtype: torch.dtype) -> Tensor:

    # Propagates requires grad when possible
    if not utils.is_grad_dtype(dtype):
        requires_grad = False
    else:
        # TODO: update meta objects so this can be acquired directly
        try:
            requires_grad = a.requires_grad
        except Exception as e:
            requires_grad = False

    result = torch.empty_like(
        a, device=a.device, dtype=dtype, requires_grad=requires_grad
    )
    with torch.no_grad():
        return copy_to(result, a)


def _convert_element_type_nvfuser(fd: Any, a: Tensor, dtype: torch.dtype) -> Tensor:
    nvfuser_dtype = getnvFuserDtype(dtype)
    return fd.Ops.cast(nvfuser_dtype, a)  # type: ignore[attr-defined]


_convert_element_type_doc = """
  Creates a copy of a tensor with the given dtype.
  """

convert_element_type = _make_prim(
    schema="convert_element_type(Tensor a, ScalarType dtype) -> Tensor",
    meta=_convert_element_type_meta,
    impl_aten=_convert_element_type_aten,
    impl_nvfuser=_convert_element_type_nvfuser,
    return_type=RETURN_TYPE.NEW,
    doc=_convert_element_type_doc,
)


def _device_put_meta(
    a: TensorLikeType, device: Union[str, torch.device]
) -> TensorLikeType:
    assert isinstance(a, TensorLike)
    assert isinstance(device, (str, torch.device))

    return TensorMeta(a, device=utils.wrap_device(device))


def _device_put_aten(a: Tensor, device: Union[str, torch.device]) -> Tensor:
    return a.to(device)


_device_put_doc = """
  Creates a copy of a tensor on the given device.
  """

device_put = _make_prim(
    schema="device_put(Tensor a, Device device) -> Tensor",
    meta=_device_put_meta,
    impl_aten=_device_put_aten,
    return_type=RETURN_TYPE.NEW,
    doc=_device_put_doc,
)

# NOTE: need to model meta scalars
# See https://github.com/pytorch/pytorch/issues/78070
def _item_meta(a: TensorLikeType) -> FakeTensor:
    number_type = utils.dtype_to_type(a.dtype)
    return TensorMeta(number_type(-1))


_item_doc = """
    Converts a tensor with one element to a Python number.
"""

# TODO: create a new return type for scalars?
# FIXME: currently returns integers for boolean tensors
# https://github.com/pytorch/pytorch/issues/78071
item = _make_prim(
    schema="item(Tensor a) -> Scalar",
    meta=_item_meta,
    impl_aten=torch.Tensor.item,
    return_type=RETURN_TYPE.NEW,
    doc=_item_doc,
)

# NOTE: need to model meta scalars
# See https://github.com/pytorch/pytorch/issues/78070
def _maximum_value_meta(dtype: torch.dtype) -> FakeTensor:
    number_type = utils.dtype_to_type(dtype)
    return TensorMeta(number_type(-1))


def _maximum_value_aten(dtype: torch.dtype):
    if dtype == torch.bool:
        return True
    elif dtype.is_complex or dtype.is_floating_point:
        return torch.finfo(dtype).max
    else:
        return torch.iinfo(dtype).max


_maximum_value_doc = """
    Return the maximum finite value for a dtype.
"""

# TODO: create a new return type for scalars?
# FIXME: currently returns integers for boolean tensors
# https://github.com/pytorch/pytorch/issues/78071
maximum_value = _make_prim(
    schema="maximum_value(ScalarType dtype) -> Scalar",
    meta=_maximum_value_meta,
    impl_aten=_maximum_value_aten,
    return_type=RETURN_TYPE.NEW,
    doc=_maximum_value_doc,
)


# NOTE: need to model meta scalars
# See https://github.com/pytorch/pytorch/issues/78070
def _minimum_value_meta(dtype: torch.dtype) -> FakeTensor:
    number_type = utils.dtype_to_type(dtype)
    return TensorMeta(number_type(-1))


def _minimum_value_aten(dtype: torch.dtype):
    if dtype == torch.bool:
        return False
    elif dtype.is_complex or dtype.is_floating_point:
        return torch.finfo(dtype).min
    else:
        return torch.iinfo(dtype).min


_minimum_value_doc = """
    Return the mimimum finite value for a dtype.
"""

# TODO: create a new return type for scalars?
# FIXME: currently returns integers for boolean tensors
# https://github.com/pytorch/pytorch/issues/78071
minimum_value = _make_prim(
    schema="minium_value(ScalarType dtype) -> Scalar",
    meta=_minimum_value_meta,
    impl_aten=_minimum_value_aten,
    return_type=RETURN_TYPE.NEW,
    doc=_minimum_value_doc,
)

# TODO: FIXME: strides are incorrect
def _to_dtype_meta(a: TensorLikeType, dtype: torch.dtype) -> TensorLikeType:
    strides = utils.make_contiguous_strides_for(a.shape)
    return TensorMeta(a, strides=strides, dtype=dtype)


def _to_dtype_aten(a: Tensor, dtype: torch.dtype) -> Tensor:
    return a.to(dtype)


_to_dtype_doc = """
    Creates a contiguous copy of a tensor with the given dtype.
"""

to_dtype = _make_prim(
    schema=("to_dtype(Tensor a, ScalarType dtype) -> Tensor"),
    meta=_to_dtype_meta,
    impl_aten=_to_dtype_aten,
    return_type=RETURN_TYPE.NEW,
    doc=_to_dtype_doc,
)

#
# Inplace operators
#


def _copy_to_meta(a: TensorLikeType, b: TensorLikeType):
    assert isinstance(a, TensorLike)
    assert isinstance(b, TensorLike)

    # Validates the cast is safe
    # TODO: move this as an option on the reference
    # a_typ = utils.dtype_to_type(a.dtype)
    # b_typ = utils.dtype_to_type(b.dtype)
    # if a_typ is not utils.get_higher_type(a_typ, b_typ):
    #     raise RuntimeError(str(b.dtype), " can't be cast safely to ", str(a.dtype), "!")

    # Validates the tensors have the same number of elements
    if a.numel() != b.numel():
        msg = "Attempting to copy {0} elements to a tensor with {1} elements!".format(
            b.numel(), a.numel()
        )
        raise RuntimeError(msg)

    return a


def _copy_to_aten(a: Tensor, b: Tensor) -> Tensor:
    return a.copy_(b)


_copy_to_doc = """
  Copies the data in b to a and returns the modified a.
  """

# TODO: Remove safe casting and implement on reference instead
copy_to = _make_prim(
    schema="copy_to(Tensor(a!) a, Tensor b) -> Tensor(a!)",
    meta=_copy_to_meta,
    impl_aten=_copy_to_aten,
    return_type=RETURN_TYPE.INPLACE,
    doc=_copy_to_doc,
)


def _resize_meta(a: TensorLikeType, shape: ShapeType):
    return TensorMeta(a, shape=shape, strides=utils.make_contiguous_strides_for(shape))


def _resize_aten(a: Tensor, shape: ShapeType) -> Tensor:
    return a.resize_(shape)


_resize_doc = """
  Gives a tensor with no elements a new shape, returning the modified tensor.

  The tensor's strides are contiguous and its values are unitialized.
  """

# TODO: review support arbitrary resizes
resize = _make_prim(
    schema="resize(Tensor(a!) a, int[] shape) -> Tensor(a!)",
    meta=_resize_meta,
    impl_aten=_resize_aten,
    return_type=RETURN_TYPE.INPLACE,
    doc=_resize_doc,
)


def _reduction_meta(inp, dims, *, output_dtype=None):
    """
    Meta function for single output reduction operations
    Stride logic is incorrect
    """
    assert isinstance(inp, TensorLike)
    if output_dtype is None:
        output_dtype = inp.dtype
    output_shape = utils.compute_reduction_output_shape(inp.shape, dims)
    return TensorMeta(
        shape=output_shape,
        strides=utils.make_contiguous_strides_for(output_shape),
        dtype=output_dtype,
        device=inp.device,
    )


def _var_reduction_meta(inp, dims, *, correction):
    if utils.is_complex_dtype(inp.dtype):
        output_dtype = utils.corresponding_real_dtype(inp.dtype)
    else:
        output_dtype = inp.dtype
    return _reduction_meta(inp, dims, output_dtype=output_dtype)


_sum_doc = """
    Computes the sum of elements in the input tensor over the list of dimensions
    specified in the dim argument
    """
_prod_doc = """
    Computes the product of elements in the input tensor over the list of dimensions
    specified in the dim argument
    """
_amax_doc = """
    Computes the maximum value of elements in the input tensor over the list of dimensions
    specified in the dim argument
    """
_amin_doc = """
    Computes the minimum value of elements in the input tensor over the list of dimensions
    specified in the dim argument
    """
_var_doc = """
    Computes the biased variance of x over the list of dimensions specified in the dim argument
    """


def _make_reduction_prim(name: str, impl_aten, doc, impl_nvfuser=None):
    """Creates a reduction prim."""
    return _make_prim(
        schema=f"{name}(Tensor inp, int[]? dims, *, ScalarType? output_dtype=None) -> Tensor",
        meta=_reduction_meta,
        impl_aten=impl_aten,
        impl_nvfuser=impl_nvfuser,
        return_type=RETURN_TYPE.NEW,
        doc=doc,
    )


def _make_var_reduction_prim(name: str, impl_aten, doc):
    """Creates a reduction prim."""
    return _make_prim(
        schema=f"{name}(Tensor inp, int[]? dims, *, int correction, ScalarType? output_dtype=None) -> Tensor",
        meta=_var_reduction_meta,
        impl_aten=impl_aten,
        return_type=RETURN_TYPE.NEW,
        doc=doc,
    )


def _sum_nvfuser(
    fd: Any,
    a: TensorLikeType,
    dims: DimsSequenceType,
    *,
    output_dtype: Optional[torch.dtype] = None,
):
    keep_dims = False
    return fd.Ops.sum(a, dims, keep_dims, output_dtype)


sum = _make_reduction_prim(
    name="sum",
    impl_aten=torch.sum,
    impl_nvfuser=_sum_nvfuser,
    doc=_sum_doc,
)


def _prod_aten(
    inp: TensorLikeType,
    dims: Optional[DimsSequenceType],
    *,
    dtype: Optional[torch.dtype] = None,
) -> Tensor:
    if dims is not None:
        for d in sorted(dims, reverse=True):
            assert d >= 0
            inp = torch.prod(inp, d, dtype=dtype)
        return inp
    else:
        return torch.prod(inp, dims, dtype=dtype)


prod = _make_reduction_prim(
    name="prod",
    impl_aten=_prod_aten,
    doc=_prod_doc,
)

var = _make_var_reduction_prim(
    name="var",
    impl_aten=torch.var,
    doc=_var_doc,
)

amax = _make_reduction_prim(
    name="amax",
    impl_aten=torch.amax,
    doc=_amax_doc,
)

amin = _make_reduction_prim(
    name="amin",
    impl_aten=torch.amin,
    doc=_amin_doc,
)

# TODO: layout, pin_memory, memory_format
# TODO: model requires_grad on TensorMeta
def _empty_meta(
    shape: ShapeType, *, dtype: torch.dtype, device: torch.device, requires_grad: bool
) -> TensorLikeType:
    strides = utils.make_contiguous_strides_for(shape)
    return TensorMeta(shape=shape, strides=strides, dtype=dtype, device=device)


def _empty_aten(
    shape: ShapeType, *, dtype: torch.dtype, device: torch.device, requires_grad: bool
) -> Tensor:
    return torch.empty(shape, dtype=dtype, device=device, requires_grad=requires_grad)


_empty_doc = """
    Creates a tensor with uninitialized values and the specified shape, dtype, and device.
"""

empty = _make_prim(
    schema="empty(int[] shape, *, ScalarType dtype, Device device, bool requires_grad) -> Tensor",
    meta=_empty_meta,
    impl_aten=_empty_aten,
    return_type=RETURN_TYPE.NEW,
    doc=_empty_doc,
)


def _empty_strided_meta(
    shape: ShapeType,
    strides: StrideType,
    *,
    dtype: torch.dtype,
    device: torch.device,
    requires_grad: bool,
) -> TensorLikeType:
    return TensorMeta(shape=shape, strides=strides, dtype=dtype, device=device)


_empty_strided_doc = """
    Creates a tensor with uninitialized values.
"""

# TODO: add layout, pin_memory
empty_strided = _make_prim(
    schema="empty_strided(int[] shape, int[] strides, *, ScalarType dtype, Device device, bool requires_grad) -> Tensor",
    return_type=RETURN_TYPE.NEW,
    meta=_empty_strided_meta,
    impl_aten=torch.empty_strided,
    doc=_empty_strided_doc,
)


def _full_meta(
    shape: ShapeType,
    fill_value: NumberType,
    *,
    dtype: torch.dtype,
    device: torch.device,
    requires_grad: bool,
) -> TensorLikeType:
    strides = utils.make_contiguous_strides_for(shape)
    return TensorMeta(shape=shape, strides=strides, dtype=dtype, device=device)


def _full_aten(
    shape: ShapeType,
    fill_value: NumberType,
    *,
    dtype: torch.dtype,
    device: torch.device,
    requires_grad: bool,
) -> Tensor:
    # Note that Mypy thinks torch.full can't accept a complex fill_value
    return torch.full(
        shape, fill_value, dtype=dtype, device=device, requires_grad=requires_grad  # type: ignore[arg-type]
    )


_full_doc = """
    Creates a tensor filled with the given fill value, and with the specified shape, dtype, and device.
"""

# TODO: add layout
full = _make_prim(
    schema="full(int[] shape, Scalar fill_value, *, ScalarType dtype, Device device, bool requires_grad) -> Tensor",
    meta=_full_meta,
    impl_aten=_full_aten,
    return_type=RETURN_TYPE.NEW,
    doc=_full_doc,
)


def _full_like_meta(
    a: TensorLikeType,
    fill_value: NumberType,
    *,
    dtype: torch.dtype,
    device: torch.device,
    requires_grad: bool,
) -> TensorLikeType:
    strides = strides = utils.compute_elementwise_output_strides(a)
    if a.numel() == 0:
        strides = a.stride()

    return TensorMeta(a, strides=strides, dtype=dtype, device=device)


def _full_like_aten(
    a: Tensor,
    fill_value: NumberType,
    *,
    dtype: torch.dtype,
    device: torch.device,
    requires_grad: bool,
) -> Tensor:
    # Note that Mypy thinks torch.full can't accept a complex fill_value
    return torch.full_like(
        a, fill_value, dtype=dtype, device=device, requires_grad=requires_grad  # type: ignore[arg-type]
    )


_full_like_doc = """
    Creates a tensor filled with the given fill value, and the same shape, dtype, and device as the
    given tensor by default. The dtype and device settings can be overridden
    by specifying them explicitly.
"""

full_like = _make_prim(
    schema="full_like(Tensor a, Scalar fill_value, *, ScalarType dtype, Device device, bool requires_grad) -> Tensor",
    meta=_full_like_meta,
    impl_aten=_full_like_aten,
    return_type=RETURN_TYPE.NEW,
    doc=_full_like_doc,
)

#
# Randomness Prims
#


def _uniform_meta(
    shape: ShapeType,
    *,
    low: float,
    high: float,
    dtype: torch.dtype,
    device: torch.device,
) -> TensorLikeType:
    strides = utils.make_contiguous_strides_for(shape)
    return TensorMeta(shape=shape, strides=strides, dtype=dtype, device=device)


def _uniform_aten(
    shape: ShapeType,
    *,
    low: float,
    high: float,
    dtype: torch.dtype,
    device: torch.device,
) -> Tensor:
    a = torch.empty(shape, dtype=dtype, device=device)
    a.uniform_(low, high)
    return a


_uniform_doc = """
    Constructs a tensor filled with values drawn uniformly from low to high.
"""

# TODO: we should more seriously review randomness modeling and prims
uniform = _make_prim(
    schema=(
        "uniform(int[] shape, *, Scalar low, Scalar high, ScalarType dtype, Device device) -> Tensor"
    ),
    return_type=RETURN_TYPE.NEW,
    meta=_uniform_meta,
    impl_aten=_uniform_aten,
    doc=_uniform_doc,
)<|MERGE_RESOLUTION|>--- conflicted
+++ resolved
@@ -378,12 +378,8 @@
     *args,
     type_promotion: ELEMENTWISE_PRIM_TYPE_PROMOTION_KIND,
     args_with_fixed_dtypes: Tuple[TensorLikeType, ...] = None,
-<<<<<<< HEAD
     complex_only=False,
-) -> TensorMeta:
-=======
 ) -> FakeTensor:
->>>>>>> 88e2229a
     """
     Meta function for elementwise operations that produce outputs in the same dtype
     as their inputs.
