import torch
from torch import Tensor, _TypedStorage

import torch._prims.utils as utils
from torch._prims.utils import (
    TensorLike,
    TensorLikeType,
    ShapeType,
    getnvFuserDtype,
    DimsType,
    DimsSequenceType,
    StrideType,
    Number,
    NumberType,
    TensorMeta,
)
from torch.overrides import has_torch_function, handle_torch_function
import torch.library
from torch.utils._pytree import tree_map, tree_flatten, tree_unflatten
from torch._subclasses.fake_tensor import FakeTensor

import contextlib
from typing import Sequence, Optional, Union, Callable, List, Tuple, Any, Type
from functools import reduce, partial
from enum import Enum
import operator
import math

prim = torch.library.Library("prims", "DEF")
prim_impl = torch.library.Library("prims", "IMPL", "CompositeExplicitAutograd")
prim_autograd_impl = torch.library.Library("prims", "IMPL", "Autograd")
prim_meta_impl = torch.library.Library("prims", "IMPL", "Meta")

# Experimental module containing prototype "primitive" operations.

__all__ = [
    #
    # Common datastructures and helpers
    #
    "RETURN_TYPE",
    #
    # Elementwise unary prims
    #
    "abs",
    "acos",
    "acosh",
    "asin",
    "asinh",
    "atan",
    "atanh",
    "cos",
    "cosh",
    "bessel_i0",
    "bessel_i0e",
    "bessel_i1",
    "bessel_i1e",
    "bitwise_not",
    "cbrt",
    "ceil",
    "digamma",
    "erf",
    "erf_inv",
    "erfc",
    "exp",
    "expm1",
    "exp2",
    "fill",
    "floor",
    "imag",
    "isfinite",
    "lgamma",
    "log",
    "log1p",
    "log2",
    "log10",
    "neg",
    "real",
    "reciprocal",
    "round",
    "sign",
    "signbit",
    "sin",
    "sinh",
    "sqrt",
    "tan",
    "tanh",
    "trunc",
    #
    # Elementwise binary prims
    #
    "add",
    "atan2",
    "bitwise_and",
    "bitwise_or",
    "bitwise_xor",
    # 'complex',  # needs custom meta
    "div",
    "eq",
    "fmax",
    "fmin",
    "fmod",
    "gcd",
    "ge",
    "gt",
    "igamma",
    "igammac",
    "le",
    "lt",
    "maximum",
    "minimum",
    "mul",
    "ne",
    "nextafter",
    "pow",
    "remainder",
    "rsqrt",
    "shift_left",
    "shift_right_arithmetic",
    "shift_right_logical",  # not implemented
    "sub",
    "zeta",
    #
    # View prims
    #
    "as_strided",
    "broadcast_in_dim",
    "collapse_view",
    "expand_dims",
    "slice",
    "slice_in_dim",  # implemented using slice -- make this a ref?
    "split_dim",
    "squeeze",
    "transpose",
    "view_of",
    #
    # Shape prims
    #
    "collapse",
    "cat",
    "reshape",
    "rev",
    #
    # Conditional prims
    #
    "where",
    #
    # Data conversion and movement prims
    #
    "clone",
    "convert_element_type",
    "device_put",
    "item",
    "maximum_value",
    "minimum_value",
    "to_dtype",
    #
    # Inplace prims
    #
    "copy_to",
    "resize",
    # "_set",  # Commented out, see note below
    #
    # Reduction prims
    #
    "amax",
    "amin",
    "prod",
    "sum",
    "var",
    #
    # Tensor Creation Prims
    #
    "empty_strided",
    "scalar_tensor",
    #
    # Randomness Prims
    #
    "uniform",
]

#
# Common datastructures and helpers
#

_nvfuser_unary_ops = {
    "abs",
    "acos",
    "asin",
    "atan",
    "atanh",
    "cos",
    "cosh",
    "bitwise_not",
    "ceil",
    "erf",
    "erfc",
    "exp",
    "expm1",
    "floor",
    "isfinite",
    "lgamma",
    "log",
    "log1p",
    "log2",
    "log10",
    "reciprocal",
    "neg",
    "round",
    "rsqrt",
    "sin",
    "sinh",
    "sqrt",
    "tan",
    "tanh",
}


def _assert_nvfuser_op_exists(fname: str):
    try:
        from torch._C._nvfuser import FusionDefinition as fd  # type: ignore[import]

        assert getattr(fd.Ops, fname)
    except ImportError:
        # Not all PyTorch builds have nvfuser
        pass


for fname in _nvfuser_unary_ops:
    exec(
        f"""
# Ensure that the nvfuser implementation exists
_assert_nvfuser_op_exists("{fname}")

def _{fname}_nvfuser(fd: Any, a: TensorLikeType):
    return fd.Ops.{fname}(a)  # type: ignore[attr-defined]
"""
    )

_nvfuser_binary_ops = {
    "add",
    "atan2",
    "bitwise_and",
    "bitwise_or",
    "bitwise_xor",
    "div",
    "eq",
    "fmod",
    "ge",
    "gt",
    "le",
    "lt",
    "mul",
    "ne",
    "pow",
    "sub",
}

for fname in _nvfuser_binary_ops:
    exec(
        f"""
# Ensure that the nvfuser implementation exists
_assert_nvfuser_op_exists("{fname}")

def _{fname}_nvfuser(fd: Any, a: TensorLikeType, b: TensorLikeType):
    return fd.Ops.{fname}(a, b)  # type: ignore[attr-defined]
"""
    )

_nvfuser_ternary_ops = {
    "where",
}

for fname in _nvfuser_ternary_ops:
    exec(
        f"""
# Ensure that the nvfuser implementation exists
_assert_nvfuser_op_exists("{fname}")

def _{fname}_nvfuser(fd: Any, a: TensorLikeType, b: TensorLikeType, c: TensorLikeType):
    return fd.Ops.{fname}(a, b, c)  # type: ignore[attr-defined]
"""
    )

# Describes the return type of the primitive:
#
#   - NEW, a new tensor is created
#   - VIEW, a view of an input tensor is returned
#   - INPLACE, one or more input tensors is modified
#
# these descriptors are mututally exclusive and exhaustive.
class RETURN_TYPE(Enum):
    NEW = (0,)
    VIEW = (1,)
    INPLACE = (2,)


def _wrap_tensor_meta(f):
    def wrap(t):
        if (
            isinstance(t, torch.Tensor)
            and not isinstance(t, FakeTensor)
            and not t.device.type == "meta"
        ):
            return FakeTensor.from_tensor(t, utils.get_prim_fake_mode())
        else:
            return t

    def wrapper(*args, **kwargs):
        wrapped_args = tree_map(wrap, args)
        wrapped_kwargs = tree_map(wrap, kwargs)
        return f(*wrapped_args, **wrapped_kwargs)

    return wrapper


def _make_prim(
    *,
    schema: str,
    return_type: RETURN_TYPE,
    meta: Callable,
    impl_aten: Callable,
    impl_nvfuser: Optional[Callable] = None,
    doc: str,
):
    """
    Creates a primitive operation.

    """

    prim.define(schema)

    def _prim_impl(*args, **kwargs):
        # always run the meta function because aten implementation will
        # typically accept more inputs (e.g., it will do promotion and
        # broadcasting) which we want to reject
        meta(*args, **kwargs)
        return impl_aten(*args, **kwargs)

    # Right now prims don't support autograd (we can and should add an
    # argument that provides an implementation for backward here.)  Because we
    # don't have derivative formulas, we must setup a custom autograd function
    # that raises an error if backwards is invoked
    class BackwardsNotSupported(torch.autograd.Function):
        @staticmethod
        def forward(ctx, args_spec, *flat_args):
            args, kwargs = tree_unflatten(flat_args, args_spec)  # type: ignore[arg-type]
            g = torch._C._AutoDispatchBelowAutograd()
            try:
                return _prim(*args, **kwargs)
            finally:
                del g

        @staticmethod
        def backward(ctx, *args):
            raise RuntimeError("backwards not supported on prim")

    def _autograd_impl(*args, **kwargs):
        flat_args, args_spec = tree_flatten((args, kwargs))
        return BackwardsNotSupported.apply(args_spec, *flat_args)

    name = schema.split("(")[0]
    prim_impl.impl(name, _prim_impl)
    prim_autograd_impl.impl(name, _autograd_impl)
    prim_meta_impl.impl(name, _wrap_tensor_meta(meta))

    _prim_packet = getattr(torch.ops.prims, name)
    _prim = _prim_packet.default

    for p in (_prim_packet, _prim):
        p.__doc__ = doc
        p.impl_nvfuser = impl_nvfuser  # type: ignore[attr-defined]
        p.return_type = return_type  # type: ignore[attr-defined]

    return _prim


class ELEMENTWISE_PRIM_TYPE_PROMOTION_KIND(Enum):
    DEFAULT = (0,)
    ALWAYS_BOOL = (2,)
    COMPLEX_TO_FLOAT = (3,)


# TODO: implement dtype validation here, too, or on the corresponding refs
def _elementwise_meta(
    *args,
    type_promotion: ELEMENTWISE_PRIM_TYPE_PROMOTION_KIND,
    args_with_fixed_dtypes: Tuple[TensorLikeType, ...] = None,
    complex_only=False,
) -> FakeTensor:
    """
    Meta function for elementwise operations that produce outputs in the same dtype
    as their inputs.

    Stride logic is currently incorrect.
    """

    assert len(args) > 0

    utils.check_same_dtype(*args)

    args_ = list(args)
    if args_with_fixed_dtypes is not None:
        args_.extend(args_with_fixed_dtypes)

    utils.check_same_device(*args_, allow_cpu_scalar_tensors=True)
    utils.check_same_shape(*args_, allow_cpu_scalar_tensors=True)

    strides = utils.compute_elementwise_output_strides(*args_)
    shape = utils.extract_shape(*args_, allow_cpu_scalar_tensors=True)

    # Acquires the dtype
    dtype = None
    scalar_type = None
    for arg in args:
        if isinstance(arg, TensorLike):
            if not utils.is_cpu_scalar_tensor(arg):
                dtype = arg.dtype
                break
            else:
                dtype = arg.dtype
        elif isinstance(arg, Number):
            scalar_type = type(arg)

<<<<<<< HEAD
    assert dtype is not None

    if complex_only and not utils.is_complex_dtype(dtype):
        msg = f"Expect complex data type, got {dtype}"
        raise RuntimeError(msg)
=======
    if dtype is None and scalar_type is not None:
        dtype = utils.type_to_dtype(scalar_type)
>>>>>>> fefdad61

    # Acquires the device (if it exists) or number
    device = None
    number = None
    for arg in args_:
        if isinstance(arg, TensorLike):
            device = arg.device
            break

        elif isinstance(arg, Number):
            if number is None:
                number = arg

    # NOTE: type promotion behavior here is mostly hidden from tests because
    # references will typically handle the type promotion properly even if this doesn't
    # (but getting it wrong will cause too many casts to be inserted in traces!)
    if device is not None:
        assert dtype is not None
        if type_promotion == ELEMENTWISE_PRIM_TYPE_PROMOTION_KIND.DEFAULT:
            dtype = dtype
        elif type_promotion == ELEMENTWISE_PRIM_TYPE_PROMOTION_KIND.ALWAYS_BOOL:
            dtype = torch.bool
        elif type_promotion == ELEMENTWISE_PRIM_TYPE_PROMOTION_KIND.COMPLEX_TO_FLOAT:
            if utils.is_complex_dtype(dtype):
                dtype = utils.corresponding_real_dtype(dtype)
            else:
                dtype = dtype

        return TensorMeta(device=device, shape=shape, strides=strides, dtype=dtype)

    # Number case
    # NOTE: this case is not currently exercised
    # TODO: fix number type promotion (bool, complex->float)
    return TensorMeta(number)


def _complex_only_elementwise_meta(*args, **kwargs):
    utils.check(
        utils.is_complex_dtype(args[0].dtype), lambda: "Only complex dtype is supported"
    )
    return _elementwise_meta(*args, **kwargs)


def _make_elementwise_unary_prim(
    name: str, *, type_promotion: ELEMENTWISE_PRIM_TYPE_PROMOTION_KIND, **kwargs
):
    """
    Creates an elementwise unary prim.
    """

    return _make_prim(
        schema=f"{name}(Tensor self) -> Tensor",
        meta=partial(_elementwise_meta, type_promotion=type_promotion),
        return_type=RETURN_TYPE.NEW,
        **kwargs,
    )


def _make_elementwise_binary_prim(
    name: str, *, type_promotion: ELEMENTWISE_PRIM_TYPE_PROMOTION_KIND, **kwargs
):
    """
    Creates an elementwise binary prim.
    """

    return _make_prim(
        schema=f"{name}(Tensor self, Tensor other) -> Tensor",
        meta=partial(_elementwise_meta, type_promotion=type_promotion),
        return_type=RETURN_TYPE.NEW,
        **kwargs,
    )


def _not_impl(*args, **kwargs):
    raise NotImplementedError


#
# Elementwise unary operations
#


abs = _make_elementwise_unary_prim(
    "abs",
    impl_aten=torch.abs,
    impl_nvfuser=_abs_nvfuser,  # type: ignore[name-defined]
    doc="",
    type_promotion=ELEMENTWISE_PRIM_TYPE_PROMOTION_KIND.COMPLEX_TO_FLOAT,
)

acos = _make_elementwise_unary_prim(
    "acos",
    impl_aten=torch.acos,
    impl_nvfuser=_acos_nvfuser,  # type: ignore[name-defined]
    doc="",
    type_promotion=ELEMENTWISE_PRIM_TYPE_PROMOTION_KIND.DEFAULT,
)

acosh = _make_elementwise_unary_prim(
    "acosh",
    impl_aten=torch.acosh,
    doc="",
    type_promotion=ELEMENTWISE_PRIM_TYPE_PROMOTION_KIND.DEFAULT,
)

asin = _make_elementwise_unary_prim(
    "asin",
    impl_aten=torch.asin,
    impl_nvfuser=_asin_nvfuser,  # type: ignore[name-defined]
    doc="",
    type_promotion=ELEMENTWISE_PRIM_TYPE_PROMOTION_KIND.DEFAULT,
)

asinh = _make_elementwise_unary_prim(
    "asinh",
    impl_aten=torch.asinh,
    doc="",
    type_promotion=ELEMENTWISE_PRIM_TYPE_PROMOTION_KIND.DEFAULT,
)

atan = _make_elementwise_unary_prim(
    "atan",
    impl_aten=torch.atan,
    impl_nvfuser=_atan_nvfuser,  # type: ignore[name-defined]
    doc="",
    type_promotion=ELEMENTWISE_PRIM_TYPE_PROMOTION_KIND.DEFAULT,
)

atanh = _make_elementwise_unary_prim(
    "atanh",
    impl_aten=torch.atanh,
    impl_nvfuser=_atanh_nvfuser,  # type: ignore[name-defined]
    doc="",
    type_promotion=ELEMENTWISE_PRIM_TYPE_PROMOTION_KIND.DEFAULT,
)

cos = _make_elementwise_unary_prim(
    "cos",
    impl_aten=torch.cos,
    impl_nvfuser=_cos_nvfuser,  # type: ignore[name-defined]
    doc="",
    type_promotion=ELEMENTWISE_PRIM_TYPE_PROMOTION_KIND.DEFAULT,
)

cosh = _make_elementwise_unary_prim(
    "cosh",
    impl_aten=torch.cosh,
    impl_nvfuser=_cosh_nvfuser,  # type: ignore[name-defined]
    doc="",
    type_promotion=ELEMENTWISE_PRIM_TYPE_PROMOTION_KIND.DEFAULT,
)

bessel_i0 = _make_elementwise_unary_prim(
    "bessel_i0",
    impl_aten=torch.i0,
    doc="",
    type_promotion=ELEMENTWISE_PRIM_TYPE_PROMOTION_KIND.DEFAULT,
)

bessel_i0e = _make_elementwise_unary_prim(
    "bessel_i0e",
    impl_aten=torch.special.i0e,
    doc="",
    type_promotion=ELEMENTWISE_PRIM_TYPE_PROMOTION_KIND.DEFAULT,
)

bessel_i1 = _make_elementwise_unary_prim(
    "bessel_i1",
    impl_aten=torch.special.i1,
    doc="",
    type_promotion=ELEMENTWISE_PRIM_TYPE_PROMOTION_KIND.DEFAULT,
)

bessel_i1e = _make_elementwise_unary_prim(
    "bessel_i1e",
    impl_aten=torch.special.i1e,
    doc="",
    type_promotion=ELEMENTWISE_PRIM_TYPE_PROMOTION_KIND.DEFAULT,
)

bitwise_not = _make_elementwise_unary_prim(
    "bitwise_not",
    impl_aten=torch.bitwise_not,
    impl_nvfuser=_bitwise_not_nvfuser,  # type: ignore[name-defined]
    doc="",
    type_promotion=ELEMENTWISE_PRIM_TYPE_PROMOTION_KIND.DEFAULT,
)


def _cbrt_aten(a: torch.Tensor):
    return pow(a, (1 / 3))


cbrt = _make_elementwise_unary_prim(
    "cbrt",
    impl_aten=_cbrt_aten,
    doc="",
    type_promotion=ELEMENTWISE_PRIM_TYPE_PROMOTION_KIND.DEFAULT,
)

ceil = _make_elementwise_unary_prim(
    "ceil",
    impl_aten=torch.ceil,
    impl_nvfuser=_ceil_nvfuser,  # type: ignore[name-defined]
    doc="",
    type_promotion=ELEMENTWISE_PRIM_TYPE_PROMOTION_KIND.DEFAULT,
)

digamma = _make_elementwise_unary_prim(
    "digamma",
    impl_aten=torch.digamma,
    doc="",
    type_promotion=ELEMENTWISE_PRIM_TYPE_PROMOTION_KIND.DEFAULT,
)

erf = _make_elementwise_unary_prim(
    "erf",
    impl_aten=torch.erf,
    impl_nvfuser=_erf_nvfuser,  # type: ignore[name-defined]
    doc="",
    type_promotion=ELEMENTWISE_PRIM_TYPE_PROMOTION_KIND.DEFAULT,
)

erf_inv = _make_elementwise_unary_prim(
    "erf_inv",
    impl_aten=torch.special.erfinv,
    doc="",
    type_promotion=ELEMENTWISE_PRIM_TYPE_PROMOTION_KIND.DEFAULT,
)

erfc = _make_elementwise_unary_prim(
    "erfc",
    impl_aten=torch.special.erfc,
    impl_nvfuser=_erfc_nvfuser,  # type: ignore[name-defined]
    doc="",
    type_promotion=ELEMENTWISE_PRIM_TYPE_PROMOTION_KIND.DEFAULT,
)

exp = _make_elementwise_unary_prim(
    "exp",
    impl_aten=torch.exp,
    impl_nvfuser=_exp_nvfuser,  # type: ignore[name-defined]
    doc="",
    type_promotion=ELEMENTWISE_PRIM_TYPE_PROMOTION_KIND.DEFAULT,
)

expm1 = _make_elementwise_unary_prim(
    "expm1",
    impl_aten=torch.special.expm1,
    impl_nvfuser=_expm1_nvfuser,  # type: ignore[name-defined]
    doc="",
    type_promotion=ELEMENTWISE_PRIM_TYPE_PROMOTION_KIND.DEFAULT,
)

exp2 = _make_elementwise_unary_prim(
    "exp2",
    impl_aten=torch.special.exp2,
    doc="",
    type_promotion=ELEMENTWISE_PRIM_TYPE_PROMOTION_KIND.DEFAULT,
)


def _fill_meta(a: TensorLikeType, value: NumberType) -> TensorLikeType:
    return _elementwise_meta(
        a, type_promotion=ELEMENTWISE_PRIM_TYPE_PROMOTION_KIND.DEFAULT
    )


# See https://github.com/pytorch/pytorch/issues/77932 for out-of-place fill request
def _fill_aten(a: Tensor, value: NumberType) -> Tensor:
    t = a * False
    with torch.no_grad():
        t.fill_(value)  # type: ignore[arg-type]
    return t


# NOTE: fill uses _make_prim directly because it has a value parameter
fill = _make_prim(
    schema="fill(Tensor self, Scalar value) -> Tensor",
    return_type=RETURN_TYPE.NEW,
    meta=_fill_meta,
    impl_aten=_fill_aten,
    doc="",
)

floor = _make_elementwise_unary_prim(
    "floor",
    impl_aten=torch.floor,
    impl_nvfuser=_floor_nvfuser,  # type: ignore[name-defined]
    doc="",
    type_promotion=ELEMENTWISE_PRIM_TYPE_PROMOTION_KIND.DEFAULT,
)

imag = _make_prim(
    schema="imag(Tensor self) -> Tensor",
    meta=partial(
<<<<<<< HEAD
        _elementwise_meta,
        type_promotion=ELEMENTWISE_PRIM_TYPE_PROMOTION_KIND.COMPLEX_TO_FLOAT,
        complex_only=True,
=======
        _complex_only_elementwise_meta,
        type_promotion=ELEMENTWISE_PRIM_TYPE_PROMOTION_KIND.COMPLEX_TO_FLOAT,
>>>>>>> fefdad61
    ),
    return_type=RETURN_TYPE.VIEW,
    impl_aten=torch.imag,
    doc="",
)

isfinite = _make_elementwise_unary_prim(
    "isfinite",
    impl_aten=torch.isfinite,
    impl_nvfuser=_isfinite_nvfuser,  # type: ignore[name-defined]
    doc="",
    type_promotion=ELEMENTWISE_PRIM_TYPE_PROMOTION_KIND.ALWAYS_BOOL,
)

lgamma = _make_elementwise_unary_prim(
    "lgamma",
    impl_aten=torch.lgamma,
    impl_nvfuser=_lgamma_nvfuser,  # type: ignore[name-defined]
    doc="",
    type_promotion=ELEMENTWISE_PRIM_TYPE_PROMOTION_KIND.DEFAULT,
)

log = _make_elementwise_unary_prim(
    "log",
    impl_aten=torch.log,
    impl_nvfuser=_log_nvfuser,  # type: ignore[name-defined]
    doc="",
    type_promotion=ELEMENTWISE_PRIM_TYPE_PROMOTION_KIND.DEFAULT,
)

log1p = _make_elementwise_unary_prim(
    "log1p",
    impl_aten=torch.log1p,
    impl_nvfuser=_log1p_nvfuser,  # type: ignore[name-defined]
    doc="",
    type_promotion=ELEMENTWISE_PRIM_TYPE_PROMOTION_KIND.DEFAULT,
)

log2 = _make_elementwise_unary_prim(
    "log2",
    impl_aten=torch.log2,
    impl_nvfuser=_log2_nvfuser,  # type: ignore[name-defined]
    doc="",
    type_promotion=ELEMENTWISE_PRIM_TYPE_PROMOTION_KIND.DEFAULT,
)

log10 = _make_elementwise_unary_prim(
    "log10",
    impl_aten=torch.log10,
    impl_nvfuser=_log10_nvfuser,  # type: ignore[name-defined]
    doc="",
    type_promotion=ELEMENTWISE_PRIM_TYPE_PROMOTION_KIND.DEFAULT,
)

real = _make_prim(
    schema="real(Tensor self) -> Tensor",
    meta=partial(
        _complex_only_elementwise_meta,
        type_promotion=ELEMENTWISE_PRIM_TYPE_PROMOTION_KIND.COMPLEX_TO_FLOAT,
    ),
    return_type=RETURN_TYPE.VIEW,
    impl_aten=torch.real,
    doc="",
)

reciprocal = _make_elementwise_unary_prim(
    "reciprocal",
    impl_aten=torch.reciprocal,
    impl_nvfuser=_reciprocal_nvfuser,  # type: ignore[name-defined]
    doc="",
    type_promotion=ELEMENTWISE_PRIM_TYPE_PROMOTION_KIND.DEFAULT,
)

neg = _make_elementwise_unary_prim(
    "neg",
    impl_aten=torch.neg,
    impl_nvfuser=_neg_nvfuser,  # type: ignore[name-defined]
    doc="",
    type_promotion=ELEMENTWISE_PRIM_TYPE_PROMOTION_KIND.DEFAULT,
)

real = _make_prim(
    schema="real(Tensor self) -> Tensor",
    meta=partial(
        _elementwise_meta,
        type_promotion=ELEMENTWISE_PRIM_TYPE_PROMOTION_KIND.COMPLEX_TO_FLOAT,
        complex_only=True,
    ),
    return_type=RETURN_TYPE.VIEW,
    impl_aten=torch.real,
    doc="",
)

round = _make_elementwise_unary_prim(
    "round",
    impl_aten=torch.round,
    impl_nvfuser=_round_nvfuser,  # type: ignore[name-defined]
    doc="",
    type_promotion=ELEMENTWISE_PRIM_TYPE_PROMOTION_KIND.DEFAULT,
)

rsqrt = _make_elementwise_unary_prim(
    "rsqrt",
    impl_aten=torch.rsqrt,
    impl_nvfuser=_rsqrt_nvfuser,  # type: ignore[name-defined]
    doc="",
    type_promotion=ELEMENTWISE_PRIM_TYPE_PROMOTION_KIND.DEFAULT,
)

sign = _make_elementwise_unary_prim(
    "sign",
    impl_aten=torch.sign,
    doc="",
    type_promotion=ELEMENTWISE_PRIM_TYPE_PROMOTION_KIND.DEFAULT,
)

signbit = _make_elementwise_unary_prim(
    "signbit",
    impl_aten=torch.signbit,
    doc="",
    type_promotion=ELEMENTWISE_PRIM_TYPE_PROMOTION_KIND.DEFAULT,
)

sin = _make_elementwise_unary_prim(
    "sin",
    impl_aten=torch.sin,
    impl_nvfuser=_sin_nvfuser,  # type: ignore[name-defined]
    doc="",
    type_promotion=ELEMENTWISE_PRIM_TYPE_PROMOTION_KIND.DEFAULT,
)

sinh = _make_elementwise_unary_prim(
    "sinh",
    impl_aten=torch.sinh,
    impl_nvfuser=_sinh_nvfuser,  # type: ignore[name-defined]
    doc="",
    type_promotion=ELEMENTWISE_PRIM_TYPE_PROMOTION_KIND.DEFAULT,
)

sqrt = _make_elementwise_unary_prim(
    "sqrt",
    impl_aten=torch.sqrt,
    impl_nvfuser=_sqrt_nvfuser,  # type: ignore[name-defined]
    doc="",
    type_promotion=ELEMENTWISE_PRIM_TYPE_PROMOTION_KIND.DEFAULT,
)

tan = _make_elementwise_unary_prim(
    "tan",
    impl_aten=torch.tan,
    impl_nvfuser=_tan_nvfuser,  # type: ignore[name-defined]
    doc="",
    type_promotion=ELEMENTWISE_PRIM_TYPE_PROMOTION_KIND.DEFAULT,
)

tanh = _make_elementwise_unary_prim(
    "tanh",
    impl_aten=torch.tanh,
    impl_nvfuser=_tanh_nvfuser,  # type: ignore[name-defined]
    doc="",
    type_promotion=ELEMENTWISE_PRIM_TYPE_PROMOTION_KIND.DEFAULT,
)


def _trunc_nvfuser(fd: Any, a: TensorLikeType):
    return fd.Ops.trunc(a)  # type: ignore[attr-defined]


trunc = _make_elementwise_unary_prim(
    "trunc",
    impl_aten=torch.trunc,
    impl_nvfuser=_trunc_nvfuser,
    doc="",
    type_promotion=ELEMENTWISE_PRIM_TYPE_PROMOTION_KIND.DEFAULT,
)

#
# Elementwise binary operations
#

add = _make_elementwise_binary_prim(
    name="add",
    impl_aten=torch.add,
    impl_nvfuser=_add_nvfuser,  # type: ignore[name-defined]
    doc="",
    type_promotion=ELEMENTWISE_PRIM_TYPE_PROMOTION_KIND.DEFAULT,
)

atan2 = _make_elementwise_binary_prim(
    name="atan2",
    impl_aten=torch.atan2,
    impl_nvfuser=_atan2_nvfuser,  # type: ignore[name-defined]
    doc="",
    type_promotion=ELEMENTWISE_PRIM_TYPE_PROMOTION_KIND.DEFAULT,
)

bitwise_and = _make_elementwise_binary_prim(
    "bitwise_and",
    impl_aten=torch.bitwise_and,
    impl_nvfuser=_bitwise_and_nvfuser,  # type: ignore[name-defined]
    doc="",
    type_promotion=ELEMENTWISE_PRIM_TYPE_PROMOTION_KIND.DEFAULT,
)

bitwise_or = _make_elementwise_binary_prim(
    "bitwise_or",
    impl_aten=torch.bitwise_or,
    impl_nvfuser=_bitwise_or_nvfuser,  # type: ignore[name-defined]
    doc="",
    type_promotion=ELEMENTWISE_PRIM_TYPE_PROMOTION_KIND.DEFAULT,
)

bitwise_xor = _make_elementwise_binary_prim(
    "bitwise_xor",
    impl_aten=torch.bitwise_xor,
    impl_nvfuser=_bitwise_xor_nvfuser,  # type: ignore[name-defined]
    doc="",
    type_promotion=ELEMENTWISE_PRIM_TYPE_PROMOTION_KIND.DEFAULT,
)

# TODO: complex needs a special meta to account for its float -> complex behavior
# complex = _make_elementwise_binary_prim(
#   impl_aten=torch.complex,
#   doc="",
# )

# div prim performs truncation division on integer inputs
#   and true division for floating and complex inputs
def _div_aten(a, b):
    if isinstance(a, (bool, int)):
        return torch.div(a, b, rounding_mode="trunc")
    return torch.true_divide(a, b)


div = _make_elementwise_binary_prim(
    "div",
    impl_aten=_div_aten,
    impl_nvfuser=_div_nvfuser,  # type: ignore[name-defined]
    doc="",
    type_promotion=ELEMENTWISE_PRIM_TYPE_PROMOTION_KIND.DEFAULT,
)

eq = _make_elementwise_binary_prim(
    "eq",
    impl_aten=torch.eq,
    impl_nvfuser=_eq_nvfuser,  # type: ignore[name-defined]
    doc="",
    type_promotion=ELEMENTWISE_PRIM_TYPE_PROMOTION_KIND.ALWAYS_BOOL,
)

fmax = _make_elementwise_binary_prim(
    "fmax",
    impl_aten=torch.fmax,
    doc="",
    type_promotion=ELEMENTWISE_PRIM_TYPE_PROMOTION_KIND.DEFAULT,
)

fmin = _make_elementwise_binary_prim(
    "fmin",
    impl_aten=torch.fmin,
    doc="",
    type_promotion=ELEMENTWISE_PRIM_TYPE_PROMOTION_KIND.DEFAULT,
)

fmod = _make_elementwise_binary_prim(
    "fmod",
    impl_aten=torch.fmod,
    impl_nvfuser=_fmod_nvfuser,  # type: ignore[name-defined]
    doc="",
    type_promotion=ELEMENTWISE_PRIM_TYPE_PROMOTION_KIND.DEFAULT,
)


gcd = _make_elementwise_binary_prim(
    "gcd",
    impl_aten=torch.gcd,
    doc="",
    type_promotion=ELEMENTWISE_PRIM_TYPE_PROMOTION_KIND.DEFAULT,
)


ge = _make_elementwise_binary_prim(
    "ge",
    impl_aten=torch.ge,
    impl_nvfuser=_ge_nvfuser,  # type: ignore[name-defined]
    doc="",
    type_promotion=ELEMENTWISE_PRIM_TYPE_PROMOTION_KIND.ALWAYS_BOOL,
)

gt = _make_elementwise_binary_prim(
    "gt",
    impl_aten=torch.gt,
    impl_nvfuser=_gt_nvfuser,  # type: ignore[name-defined]
    doc="",
    type_promotion=ELEMENTWISE_PRIM_TYPE_PROMOTION_KIND.ALWAYS_BOOL,
)

igamma = _make_elementwise_binary_prim(
    "igamma",
    impl_aten=torch.special.gammainc,
    doc="",
    type_promotion=ELEMENTWISE_PRIM_TYPE_PROMOTION_KIND.DEFAULT,
)

igammac = _make_elementwise_binary_prim(
    "igammac",
    impl_aten=torch.special.gammaincc,
    doc="",
    type_promotion=ELEMENTWISE_PRIM_TYPE_PROMOTION_KIND.DEFAULT,
)

le = _make_elementwise_binary_prim(
    "le",
    impl_aten=torch.le,
    impl_nvfuser=_le_nvfuser,  # type: ignore[name-defined]
    doc="",
    type_promotion=ELEMENTWISE_PRIM_TYPE_PROMOTION_KIND.ALWAYS_BOOL,
)

lt = _make_elementwise_binary_prim(
    "lt",
    impl_aten=torch.lt,
    impl_nvfuser=_lt_nvfuser,  # type: ignore[name-defined]
    doc="",
    type_promotion=ELEMENTWISE_PRIM_TYPE_PROMOTION_KIND.ALWAYS_BOOL,
)


# Note: the following impls are because torch.maximum and torch.mininum do not support scalar inputs
def _maximum_aten(
    a: Union[TensorLikeType, NumberType], b: Union[TensorLikeType, NumberType]
) -> TensorLikeType:
    if isinstance(a, TensorLike) and isinstance(b, Number):
        b = scalar_tensor(b, dtype=a.dtype, device=a.device)
    elif isinstance(b, TensorLike) and isinstance(a, Number):
        a = scalar_tensor(a, dtype=b.dtype, device=b.device)

    return torch.maximum(a, b)  # type: ignore[arg-type]


maximum = _make_elementwise_binary_prim(
    "maximum",
    impl_aten=_maximum_aten,
    doc="",
    type_promotion=ELEMENTWISE_PRIM_TYPE_PROMOTION_KIND.DEFAULT,
)


def _minimum_aten(
    a: Union[TensorLikeType, NumberType], b: Union[TensorLikeType, NumberType]
) -> TensorLikeType:
    if isinstance(a, TensorLike) and isinstance(b, Number):
        b = scalar_tensor(b, dtype=a.dtype, device=a.device)
    elif isinstance(b, TensorLike) and isinstance(a, Number):
        a = scalar_tensor(a, dtype=b.dtype, device=b.device)

    return torch.minimum(a, b)  # type: ignore[arg-type]


minimum = _make_elementwise_binary_prim(
    "minimum",
    impl_aten=_minimum_aten,
    doc="",
    type_promotion=ELEMENTWISE_PRIM_TYPE_PROMOTION_KIND.DEFAULT,
)

mul = _make_elementwise_binary_prim(
    "mul",
    impl_aten=torch.mul,
    impl_nvfuser=_mul_nvfuser,  # type: ignore[name-defined]
    doc="",
    type_promotion=ELEMENTWISE_PRIM_TYPE_PROMOTION_KIND.DEFAULT,
)

ne = _make_elementwise_binary_prim(
    "ne",
    impl_aten=torch.ne,
    impl_nvfuser=_ne_nvfuser,  # type: ignore[name-defined]
    doc="",
    type_promotion=ELEMENTWISE_PRIM_TYPE_PROMOTION_KIND.ALWAYS_BOOL,
)

nextafter = _make_elementwise_binary_prim(
    "nextafter",
    impl_aten=torch.nextafter,
    doc="",
    type_promotion=ELEMENTWISE_PRIM_TYPE_PROMOTION_KIND.DEFAULT,
)

pow = _make_elementwise_binary_prim(
    "pow",
    impl_aten=torch.pow,
    impl_nvfuser=_pow_nvfuser,  # type: ignore[name-defined]
    doc="",
    type_promotion=ELEMENTWISE_PRIM_TYPE_PROMOTION_KIND.DEFAULT,
)


def _remainder_nvfuser(fd: Any, a: TensorLikeType, b: TensorLikeType):
    return fd.Ops.remainder(a, b)  # type: ignore[attr-defined]


remainder = _make_elementwise_binary_prim(
    "remainder",
    impl_aten=torch.remainder,
    impl_nvfuser=_remainder_nvfuser,
    doc="",
    type_promotion=ELEMENTWISE_PRIM_TYPE_PROMOTION_KIND.DEFAULT,
)


shift_left = _make_elementwise_binary_prim(
    "shift_left",
    impl_aten=torch.bitwise_left_shift,
    doc="",
    type_promotion=ELEMENTWISE_PRIM_TYPE_PROMOTION_KIND.DEFAULT,
)

shift_right_arithmetic = _make_elementwise_binary_prim(
    "shift_right_arithmetic",
    impl_aten=torch.bitwise_right_shift,
    doc="",
    type_promotion=ELEMENTWISE_PRIM_TYPE_PROMOTION_KIND.DEFAULT,
)

shift_right_logical = _not_impl

sub = _make_elementwise_binary_prim(
    "sub",
    impl_aten=torch.sub,
    impl_nvfuser=_sub_nvfuser,  # type: ignore[name-defined]
    doc="",
    type_promotion=ELEMENTWISE_PRIM_TYPE_PROMOTION_KIND.DEFAULT,
)

zeta = _make_elementwise_binary_prim(
    "zeta",
    impl_aten=torch.special.zeta,
    doc="",
    type_promotion=ELEMENTWISE_PRIM_TYPE_PROMOTION_KIND.DEFAULT,
)

#
# View operations
#
# TODO: model view relationships
# TODO: model storage
def _as_strided_meta(
    a: TensorLikeType, size: ShapeType, stride: StrideType, storage_offset: int
) -> TensorLikeType:
    assert len(size) == len(stride)
    assert storage_offset >= 0
    utils.validate_strides(stride)
    utils.validate_shape(size)

    if reduce(operator.mul, size) == 0:
        # NOTE: This special case is to avoid having to acquire the storage below
        # as_strided to shapes with no elements are trivially valid, so it's OK
        pass
    elif isinstance(a, torch.Tensor):
        utils.check_in_bounds_for_storage(a.storage(), size, stride, storage_offset)

    return TensorMeta(a, shape=size, strides=stride)


def _as_strided_aten(
    a: Tensor, size: ShapeType, stride: StrideType, storage_offset: int
) -> Tensor:
    return torch.as_strided(a, size, stride, storage_offset)


_as_strided_doc = """
    Creates a view of the tensor with the given shape (size), strides (stride) and
    storage offset (storage_offset).
"""

as_strided = _make_prim(
    schema="as_strided(Tensor(a!) a, int[] size, int[] stride, int storage_offset) -> Tensor(a!)",
    meta=_as_strided_meta,
    impl_aten=_as_strided_aten,
    return_type=RETURN_TYPE.VIEW,
    doc=_as_strided_doc,
)


def _broadcast_in_dim_meta(
    a: TensorLikeType, shape: ShapeType, broadcast_dimensions: Sequence[int]
):
    # Type checks
    assert isinstance(a, TensorLike)
    assert isinstance(shape, Sequence)
    assert isinstance(broadcast_dimensions, Sequence)

    # every dimension must be accounted for
    assert a.ndim == len(broadcast_dimensions)

    # broadcast shape must have weakly more dimensions
    assert len(shape) >= a.ndim

    # broadcast_dimensions must be an ascending sequence
    # (no relative reordering of dims) of integers and
    # each dimension must be within the new shape
    def _greater_than_reduce(acc, x):
        assert isinstance(x, int)
        assert x > acc
        assert x < len(shape)

        return x

    reduce(lambda acc, x: _greater_than_reduce(acc, x), broadcast_dimensions, -1)

    # shape must be broadcastable to
    for idx, new_idx in enumerate(broadcast_dimensions):
        assert a.shape[idx] == 1 or a.shape[idx] == shape[new_idx]

    new_strides = []
    original_idx = 0
    for idx in range(len(shape)):
        if idx in broadcast_dimensions:
            # Assigns a stride of zero to dimensions
            # which were actually broadcast
            if a.shape[original_idx] != shape[idx]:
                new_strides.append(0)
            else:
                new_strides.append(a.stride()[original_idx])
            original_idx = original_idx + 1
        else:
            new_strides.append(0)

    return TensorMeta(a, shape=shape, strides=new_strides)


def _broadcast_in_dim_aten(a, shape, broadcast_dimensions):
    s = list(shape)
    for broadcast_dimension in broadcast_dimensions:
        s[broadcast_dimension] = -1

    v = a
    for idx, x in enumerate(s):
        if x != -1:
            v = v.unsqueeze(idx)

    return v.expand(shape)


def _broadcast_in_dim_nvfuser(
    fd: Any,
    a: torch.Tensor,
    shape: ShapeType,
    broadcast_dimensions: ShapeType,
):
    return fd.Ops.broadcast_in_dim(a, shape, broadcast_dimensions)  # type: ignore[attr-defined]


_broadcast_in_dim_doc = """
  Creates a view of a with the specified shape.

  Allows adding dimensions of any length and broadcasting
  dimensions of length one in a to any length.

  The location of the broadcast dimensions must be specified
  using the broadcast_dimensions argument. Changing the
  relative order of dimensions is not supported.
  """

broadcast_in_dim = _make_prim(
    schema="broadcast_in_dim(Tensor(a) a, int[] shape, int[] broadcast_dimensions) -> Tensor(a)",
    meta=_broadcast_in_dim_meta,
    impl_aten=_broadcast_in_dim_aten,
    impl_nvfuser=_broadcast_in_dim_nvfuser,
    return_type=RETURN_TYPE.VIEW,
    doc=_broadcast_in_dim_doc,
)


def _collapse_view_helper(
    a: TensorLikeType, start: int, end: int
) -> Tuple[Optional[ShapeType], Optional[StrideType]]:
    assert isinstance(a, TensorLike)

    # Special-case for zero dimensional tensors
    if a.ndim == 0:
        shape = (1,)
        strides = (1,)
    else:
        shape = a.shape  # type: ignore[assignment]
        strides = a.stride()

    utils.validate_idx(len(shape), start)
    utils.validate_exclusive_idx(len(shape), end)

    # Verifies end is strictly greater than start
    # (Collapse requires a non-empty interval)
    if end <= start:
        msg = "Attempting to collapse but end, {0}, is less than or equal to start, {1}!".format(
            end, start
        )
        raise ValueError(msg)

    if a.ndim == 0 or (end - 1 == start):
        return shape, strides

    length = shape[end - 1]
    stride = strides[end - 1]
    for idx in reversed(range(start, end - 1)):
        if shape[idx] == 0 or shape[idx + 1] == 0:
            length = 0
            stride = 0
            break

        if shape[idx] == 1:
            continue

        length = length * shape[idx]
        stride = min(stride, strides[idx])

        if (
            a.numel() > 0
            and shape[idx + 1] != 1
            and not (strides[idx] == strides[idx + 1] * shape[idx + 1])
        ):
            return None, None

    new_shape = shape[:start] + (length,) + shape[end:]
    new_strides = strides[:start] + (stride,) + strides[end:]

    # NOTE: when the input has no elements it's restrided as if it were contiguous
    if a.numel() == 0:
        new_strides = utils.make_contiguous_strides_for(new_shape)

    return new_shape, new_strides


def _collapse_view_meta(a: TensorLikeType, start: int, end: int) -> TensorLikeType:
    new_shape, new_strides = _collapse_view_helper(a, start, end)

    if new_shape is None:
        msg = "Attempting to view a collapsed tensor, but no such view exists!"
        raise ValueError(msg)

    return TensorMeta(a, shape=new_shape, strides=new_strides)


def _collapse_view_aten(a: Tensor, start: int, end: int) -> Tensor:
    # Special-cases zero-dim tensors
    if a.ndim == 0:
        shape = (1,)
    else:
        shape = a.shape  # type: ignore[assignment]

    dim_length = 1
    for idx in range(start, end):
        dim_length = dim_length * shape[idx]

    new_shape = shape[0:start] + (dim_length,) + shape[end:]

    return a.view(new_shape)


_collapse_view_doc = """
  Creates a view of a with the dimensions between
  start (inclusive) and end (exclusive) merged into a
  single dimension.

  If it's not possible to take such a view then an error
  is thrown. See collapse instead.

  The dimensions can be merged if and only if
  they are all "nested" with each other. That is, they all
  have the property that

  stride[i] = stride[i+1] * shape[i+1]

  for all i in [start, end - 1).
  """

collapse_view = _make_prim(
    schema="collapse_view(Tensor(a) a, int start, int end) -> Tensor(a)",
    meta=_collapse_view_meta,
    impl_aten=_collapse_view_aten,
    return_type=RETURN_TYPE.VIEW,
    doc=_collapse_view_doc,
)


def expand_dims(a: TensorLikeType, dimensions: DimsSequenceType) -> TensorLikeType:
    """
    Creates a view of a with a.ndim + len(dimensions) dimensions, with new
    dimensions of length one at the dimensions specified by dimensions.
    """
    dims = sorted(utils.canonicalize_dims(a.ndim, dimensions))  # type: ignore[arg-type]
    if len(set(dims)) != len(dims):
        msg = "Received duplicate dimensions to expand in {0}".format(str(dimensions))
        raise ValueError(msg)

    new_shape = list(a.shape)
    for idx in dims:
        new_shape.insert(idx, 1)

    broadcast_dimensions = [
        idx for idx in range(len(new_shape)) if idx not in dimensions
    ]
    return broadcast_in_dim(a, new_shape, broadcast_dimensions)


# Note: saves the Python slice object because we're about to clobber its name with the slice prim
pyslice: Type[slice] = slice  # type: ignore[has-type]


def _slice_meta(
    a: TensorLikeType,
    start_indices: DimsSequenceType,
    limit_indices: DimsSequenceType,
    strides: Optional[StrideType] = None,
) -> TensorLikeType:
    _strides = strides if strides is not None else [1] * len(start_indices)

    if a.ndim != len(start_indices):
        msg = "Attempting to slice tensor of rank {0} with start_indices of length {1}!".format(
            a.ndim, len(start_indices)
        )
        raise ValueError(msg)

    if a.ndim != len(limit_indices):
        msg = "Attempting to slice tensor of rank {0} with limit_indices of length {1}!".format(
            a.ndim, len(limit_indices)
        )
        raise ValueError(msg)

    if a.ndim != len(_strides):
        msg = (
            "Attempting to slice tensor of rank {0} with strides of length {1}!".format(
                a.ndim, len(limit_indices)
            )
        )
        raise ValueError(msg)

    for x, y in zip(start_indices, a.shape):
        if x < 0:
            msg = "Attempting to slice a tensor with a negative start index of {0}!".format(
                x
            )
            raise ValueError(msg)
        if x > y:
            msg = (
                "Attempting to slice a tensor but a start index in {0} is greater than"
                " the length of its corresponding dimension in shape {1}".format(
                    start_indices, a.shape
                )
            )
            raise ValueError(msg)

    for x, y, z in zip(limit_indices, a.shape, start_indices):
        if x < 0:
            msg = "Attempting to slice a tensor with a negative stop index of {0}!".format(
                x
            )
            raise ValueError(msg)
        if x > y:
            msg = (
                "Attempting to slice a tensor but a stop index in {0} is greater than the length of "
                " its corresponding dimension in shape {1}".format(
                    limit_indices, a.shape
                )
            )
            raise ValueError(msg)
        if x < z:
            msg = (
                "Attempting to slice a tensor but a start index in {0} is greater than "
                " its corresponding stop index {1}".format(x, z)
            )

    for x in _strides:
        if x <= 0:
            msg = (
                "Attempting to slice a tensor with a non-positive step of {0}!".format(
                    x
                )
            )
            raise ValueError(msg)

    new_shape = []
    for x, y, z in zip(start_indices, limit_indices, _strides):
        new_shape.append(math.floor((y - x) / z))

    new_strides = []
    for x, y in zip(a.stride(), _strides):
        new_strides.append(x * y)

    return TensorMeta(a, shape=new_shape, strides=new_strides)


def _slice_aten(
    a: Tensor,
    start_indices: DimsSequenceType,
    limit_indices: DimsSequenceType,
    strides: Optional[StrideType] = None,
) -> Tensor:
    _strides = strides if strides is not None else [1] * len(start_indices)

    slices = []
    for start, stop, step in zip(start_indices, limit_indices, _strides):
        slices.append(pyslice(start, stop, step))

    return operator.getitem(a, slices)  # type: ignore[call-overload]


_slice_doc = """
    Creates a view of a "bounding box" within the tensor.

    The bounding box is specified independently in each of the tensor's dimensions.
    start_indices and limit_indices describe the box's boundaries for their corresponding
    dimensions. If strides is specified then they specify the step size between elements
    in their corresponding dimension.

    This operation is analogous to slicing in NumPy, but does not permit slices where
    the stop indices are less than the start indices.
    """

slice = _make_prim(
    schema="slice(Tensor(a) a, int[] start_indices, int[] limit_indices, int[]? strides=None) -> Tensor(a)",
    meta=_slice_meta,
    impl_aten=_slice_aten,
    return_type=RETURN_TYPE.VIEW,
    doc=_slice_doc,
)


def _slice_in_dim_meta(
    a: TensorLikeType,
    start_index: int,
    limit_index: int,
    stride: int = 1,
    axis: int = 0,
) -> TensorLikeType:
    if axis < 0:
        msg = "slice_in_dim: received a negative axis {0}".format(axis)
        raise ValueError(msg)
    if axis >= a.ndim:
        msg = "slice_in_dim: axis {0} is greater or equal to the rank {1} of the tensor".format(
            axis, a.ndim
        )
        raise ValueError(msg)

    if start_index < 0:
        msg = "slice_in_dim: received a negative start_index {0}".format(start_index)
        raise ValueError(msg)

    if start_index > a.shape[axis]:
        msg = "slice_in_dim: start_index is greater than the length {0} of dimension {1}".format(
            start_index, axis
        )
        raise ValueError(msg)

    if limit_index > a.shape[axis]:
        msg = "slice_in_dim: limit_index is greater than the length {0} of dimension {1}".format(
            limit_index, axis
        )
        raise ValueError(msg)

    if limit_index < start_index:
        msg = "slice_in_dim: received a limit_index {0} less than the start_index {1}".format(
            limit_index, start_index
        )
        raise ValueError(msg)

    if stride < 0:
        msg = "slice_in_dim: received a non-positive stride of {0}!".format(stride)
        raise ValueError(msg)

    start_indices = [0] * a.ndim
    limit_indices = list(a.shape)
    strides = [1] * a.ndim

    start_indices[axis] = start_index
    limit_indices[axis] = limit_index
    strides[axis] = stride

    return _slice_meta(a, start_indices, limit_indices, strides)


def _slice_in_dim_aten(
    a: Tensor,
    start_index: int,
    limit_index: int,
    stride: int = 1,
    axis: int = 0,
) -> Tensor:
    start_indices = [0] * a.ndim
    limit_indices = list(a.shape)
    strides = [1] * a.ndim

    start_indices[axis] = start_index
    limit_indices[axis] = limit_index
    strides[axis] = stride

    return slice(a, start_indices, limit_indices, strides)


_slice_in_dim_doc = """
    Convenience wrapper for slicing just one dimension using slice.
    """

slice_in_dim = _make_prim(
    schema="slice_in_dim(Tensor(a) a, int start_index, int limit_index, int stride=1, int axis=0) -> Tensor(a)",
    meta=_slice_in_dim_meta,
    impl_aten=_slice_in_dim_aten,
    return_type=RETURN_TYPE.VIEW,
    doc=_slice_in_dim_doc,
)


def _split_dim_meta(a: TensorLikeType, dim: int, outer_length: int) -> TensorLikeType:
    assert isinstance(a, TensorLike)
    utils.validate_idx(a.ndim, dim)
    utils.validate_dim_length(outer_length)

    # Verifies the dim can be split with the specified lhs_length
    _inner_length = a.shape[dim] / outer_length
    inner_length: int = int(_inner_length)

    if inner_length != _inner_length:
        msg = "Attempting to split dimension of length {0}, but outer length of {1} divides it with a remainder!".format(
            a.shape[dim], outer_length
        )
        raise ValueError(msg)

    new_shape: List[int] = []
    new_strides: List[int] = []
    for idx in range(a.ndim):
        if idx == dim:
            new_shape.extend((outer_length, inner_length))
            new_strides.extend((a.stride()[idx] * inner_length, a.stride()[idx]))
        else:
            new_shape.append(a.shape[idx])
            new_strides.append(a.stride()[idx])

    return TensorMeta(a, shape=new_shape, strides=new_strides)


def _split_dim_aten(a: Tensor, dim: int, outer_length: int) -> Tensor:
    inner_length = int(a.shape[dim] / outer_length)
    new_shape = a.shape[0:dim] + (outer_length, inner_length) + a.shape[dim + 1 :]

    return a.view(new_shape)


_split_dim_doc = """
  Creates a view of a with the given dimension (of length l) split
  into two dimensions, with the outer of the two having
  length outer_length and the inner of the two having computed
  length inner_length such outer_length * inner_length = l.
  """

# TODO: consider renaming split_dim_view
split_dim = _make_prim(
    schema="split_dim(Tensor(a) a, int dim, int outer_length) -> Tensor(a)",
    meta=_split_dim_meta,
    impl_aten=_split_dim_aten,
    return_type=RETURN_TYPE.VIEW,
    doc=_split_dim_doc,
)

# Note: allows dimensions to be specified redundantly
def _squeeze_meta(a: TensorLikeType, dimensions: Sequence) -> TensorLikeType:
    assert isinstance(a, TensorLike)

    for idx in dimensions:
        utils.validate_idx(a.ndim, idx)
        assert a.shape[idx] == 1

    new_shape = []
    new_strides = []
    for idx in range(len(a.shape)):
        if idx in dimensions:
            continue

        new_shape.append(a.shape[idx])
        new_strides.append(a.stride()[idx])

    return TensorMeta(a, shape=new_shape, strides=new_strides)


def _squeeze_aten(a: Tensor, dimensions: Sequence) -> Tensor:
    squeezes = 0
    for idx in dimensions:
        a = torch.squeeze(a, dim=(idx - squeezes))
        squeezes = squeezes + 1

    return a


_squeeze_doc = """
  Creates a view of the tensor with the specified dimensions removed.

  The removed dimensions must each have length one.
  """

squeeze = _make_prim(
    schema="squeeze(Tensor(a) a, int[] dimensions) -> Tensor(a)",
    meta=_squeeze_meta,
    impl_aten=_squeeze_aten,
    return_type=RETURN_TYPE.VIEW,
    doc=_squeeze_doc,
)


def _transpose_meta(a: TensorLikeType, permutation: DimsSequenceType) -> TensorLikeType:
    if a.ndim != len(permutation):
        msg = "Attempting to permute a tensor of rank {0}, but received a permutation of length {1}!".format(
            a.ndim, len(permutation)
        )
        raise ValueError(msg)

    if not utils.is_valid_permutation(a.ndim, permutation):
        msg = "Received an invalid permutation, {0}!".format(permutation)
        raise ValueError(msg)

    new_shape = [0] * a.ndim
    new_strides = [0] * a.ndim
    for idx, dim in enumerate(permutation):
        new_shape[idx] = a.shape[dim]
        new_strides[idx] = a.stride()[dim]

    return TensorMeta(a, shape=tuple(new_shape), strides=tuple(new_strides))


def _transpose_aten(a: Tensor, permutation: DimsSequenceType) -> Tensor:
    return torch.permute(a, permutation)


_transpose_doc = """
    Creates a view of the tensor with its dimensions permuted.

    The length of the permutation must be the rank of the tensor,
    and each element of the permutation specifies the new order
    for the corresponding dimension.
    """

transpose = _make_prim(
    schema="transpose(Tensor(a) a, int[] permutation) -> Tensor(a)",
    meta=_transpose_meta,
    impl_aten=_transpose_aten,
    return_type=RETURN_TYPE.VIEW,
    doc=_transpose_doc,
)


def _view_of_meta(a: TensorLikeType) -> TensorLikeType:
    return TensorMeta(a)


def _view_of_aten(a: Tensor) -> Tensor:
    return a.view(a.shape)


_view_of_doc = """
    Creates a view of the tensor.
    """

view_of = _make_prim(
    schema="view_of(Tensor(a) a) -> Tensor",
    meta=_view_of_meta,
    impl_aten=_view_of_aten,
    return_type=RETURN_TYPE.VIEW,
    doc=_view_of_doc,
)

#
# Shape operations
#
def collapse(a: Tensor, start: int, end: int) -> Tensor:
    """
    Wrapper around reshape that collapses a span of dimensions.

    See collapse_view for the corresponding view operation.
    """

    dim_length = 1
    for idx in range(start, end):
        dim_length = dim_length * a.shape[idx]

    new_shape = a.shape[0:start] + (dim_length,) + a.shape[end:]
    return reshape(a, new_shape)


# TODO: review stride logic
def _cat_meta(tensors: Sequence[TensorLikeType], dim: int) -> TensorLikeType:
    # Verifies same shape (except in the concat dimension)
    shape = tensors[0].shape
    concat_length = 0
    for tensor in tensors:
        for idx, (common_length, length) in enumerate(zip(shape, tensor.shape)):
            if idx == dim:
                concat_length = concat_length + length
            else:
                assert length == common_length

    new_shape = list(tensors[0].shape).copy()
    new_shape[dim] = concat_length
    return TensorMeta(
        tensors[0],
        shape=new_shape,
        strides=utils.make_contiguous_strides_for(new_shape),
    )


def _cat_aten(tensors: Union[Tuple[Tensor, ...], List[Tensor]], dim: int) -> Tensor:
    return torch.cat(tensors, dim)


_cat_doc = """
  Concatenates tensors along the specified dimension.

  The tensors' shapes must have the same rank and same length for other dimensions.
  """

cat = _make_prim(
    schema="cat(Tensor[] tensors, int dim) -> Tensor",
    meta=_cat_meta,
    impl_aten=_cat_aten,
    return_type=RETURN_TYPE.NEW,
    doc=_cat_doc,
)


def _reshape_meta(a: TensorLikeType, shape: ShapeType):
    assert isinstance(a, TensorLike)
    utils.validate_shape(shape)

    # Validates the tensor and the requested shape have the
    # same number of elements
    numel = reduce(operator.mul, shape)
    if numel != a.numel():
        msg = "Attempting to reshape a tensor with {0} elements to a shape with {1} elements!".format(
            a.numel(), numel
        )
        raise ValueError(msg)

    return TensorMeta(a, shape=shape, strides=utils.make_contiguous_strides_for(shape))


def _reshape_aten(a: Tensor, shape: ShapeType) -> Tensor:
    return a.reshape(shape).contiguous().clone()


_reshape_doc = """
  Creates a contiguous tensor with the specified shape
  containing a copy of the data in a.
  """
reshape = _make_prim(
    schema="reshape(Tensor a, int[] shape) -> Tensor",
    meta=_reshape_meta,
    impl_aten=_reshape_aten,
    return_type=RETURN_TYPE.NEW,
    doc=_reshape_doc,
)


def _rev_meta(a: TensorLikeType, dims: DimsSequenceType) -> TensorLikeType:
    utils.validate_dimension_indices(a.ndim, dims)
    return TensorMeta(a)


_rev_doc = """
    Reverses the order of elements along the given dimensions.
    """

rev = _make_prim(
    schema="rev(Tensor a, int[] dims) -> Tensor",
    meta=_rev_meta,
    impl_aten=torch.flip,
    return_type=RETURN_TYPE.NEW,
    doc=_rev_doc,
)

#
# Conditional prims
#


def _where_meta(
    pred: TensorLikeType, a: TensorLikeType, b: TensorLikeType
) -> TensorLikeType:

    return _elementwise_meta(
        a,
        b,
        type_promotion=ELEMENTWISE_PRIM_TYPE_PROMOTION_KIND.DEFAULT,
        args_with_fixed_dtypes=(pred,),
    )


_where_doc = """
  Selects elements from a and b according to pred.

  Where pred is true the result contains the element from a, and
  where pred is false the result contains the element from b.
  """

where = _make_prim(
    schema="where(Tensor pred, Tensor a, Tensor b) -> Tensor",
    meta=_where_meta,
    impl_aten=torch.where,
    impl_nvfuser=_where_nvfuser,  # type: ignore[name-defined]
    return_type=RETURN_TYPE.NEW,
    doc=_where_doc,
)

#
# Type conversions
#
# TODO: model memory format on TensorMeta
# TODO: make clone a reference following its implementation in TensorFactories.cpp
def _clone_meta(
    a: TensorLikeType, *, memory_format: torch.memory_format
) -> TensorLikeType:
    strides = utils.compute_elementwise_output_strides(a)
    return TensorMeta(a, strides=strides)


def _clone_aten(a: Tensor, *, memory_format: torch.memory_format) -> Tensor:
    return torch.clone(a, memory_format=memory_format)


_clone_doc = """
    Creates a copy of a tensors.
"""

clone = _make_prim(
    schema="clone(Tensor a, *, MemoryFormat memory_format) -> Tensor",
    meta=_clone_meta,
    impl_aten=_clone_aten,
    return_type=RETURN_TYPE.NEW,
    doc=_clone_doc,
)


def _convert_element_type_meta(a: TensorLikeType, dtype: torch.dtype) -> TensorLikeType:
    # Type checks
    assert isinstance(a, TensorLike)
    assert isinstance(dtype, torch.dtype)

    strides = utils.compute_elementwise_output_strides(a)

    return TensorMeta(a, strides=strides, dtype=dtype)


def _convert_element_type_aten(a: Tensor, dtype: torch.dtype) -> Tensor:

    # Propagates requires grad when possible
    if not utils.is_grad_dtype(dtype):
        requires_grad = False
    else:
        # TODO: update meta objects so this can be acquired directly
        try:
            requires_grad = a.requires_grad
        except Exception as e:
            requires_grad = False

    result = torch.empty_like(
        a, device=a.device, dtype=dtype, requires_grad=requires_grad
    )
    with torch.no_grad():
        return copy_to(result, a)


def _convert_element_type_nvfuser(fd: Any, a: Tensor, dtype: torch.dtype) -> Tensor:
    nvfuser_dtype = getnvFuserDtype(dtype)
    return fd.Ops.cast(nvfuser_dtype, a)  # type: ignore[attr-defined]


_convert_element_type_doc = """
  Creates a copy of a tensor with the given dtype.
  """

convert_element_type = _make_prim(
    schema="convert_element_type(Tensor a, ScalarType dtype) -> Tensor",
    meta=_convert_element_type_meta,
    impl_aten=_convert_element_type_aten,
    impl_nvfuser=_convert_element_type_nvfuser,
    return_type=RETURN_TYPE.NEW,
    doc=_convert_element_type_doc,
)


def _device_put_meta(
    a: TensorLikeType, device: Union[str, torch.device]
) -> TensorLikeType:
    assert isinstance(a, TensorLike)
    assert isinstance(device, (str, torch.device))

    return TensorMeta(a, device=utils.wrap_device(device))


def _device_put_aten(a: Tensor, device: Union[str, torch.device]) -> Tensor:
    return a.to(device)


_device_put_doc = """
  Creates a copy of a tensor on the given device.
  """

device_put = _make_prim(
    schema="device_put(Tensor a, Device device) -> Tensor",
    meta=_device_put_meta,
    impl_aten=_device_put_aten,
    return_type=RETURN_TYPE.NEW,
    doc=_device_put_doc,
)

# NOTE: need to model meta scalars
# See https://github.com/pytorch/pytorch/issues/78070
def _item_meta(a: TensorLikeType) -> FakeTensor:
    number_type = utils.dtype_to_type(a.dtype)
    return TensorMeta(number_type(-1))


_item_doc = """
    Converts a tensor with one element to a Python number.
"""

# TODO: create a new return type for scalars?
# FIXME: currently returns integers for boolean tensors
# https://github.com/pytorch/pytorch/issues/78071
item = _make_prim(
    schema="item(Tensor a) -> Scalar",
    meta=_item_meta,
    impl_aten=torch.Tensor.item,
    return_type=RETURN_TYPE.NEW,
    doc=_item_doc,
)

# NOTE: need to model meta scalars
# See https://github.com/pytorch/pytorch/issues/78070
def _maximum_value_meta(dtype: torch.dtype) -> FakeTensor:
    number_type = utils.dtype_to_type(dtype)
    return TensorMeta(number_type(-1))


def _maximum_value_aten(dtype: torch.dtype):
    if dtype == torch.bool:
        return True
    elif dtype.is_complex or dtype.is_floating_point:
        return torch.finfo(dtype).max
    else:
        return torch.iinfo(dtype).max


_maximum_value_doc = """
    Return the maximum finite value for a dtype.
"""

# TODO: create a new return type for scalars?
# FIXME: currently returns integers for boolean tensors
# https://github.com/pytorch/pytorch/issues/78071
maximum_value = _make_prim(
    schema="maximum_value(ScalarType dtype) -> Scalar",
    meta=_maximum_value_meta,
    impl_aten=_maximum_value_aten,
    return_type=RETURN_TYPE.NEW,
    doc=_maximum_value_doc,
)


# NOTE: need to model meta scalars
# See https://github.com/pytorch/pytorch/issues/78070
def _minimum_value_meta(dtype: torch.dtype) -> FakeTensor:
    number_type = utils.dtype_to_type(dtype)
    return TensorMeta(number_type(-1))


def _minimum_value_aten(dtype: torch.dtype):
    if dtype == torch.bool:
        return False
    elif dtype.is_complex or dtype.is_floating_point:
        return torch.finfo(dtype).min
    else:
        return torch.iinfo(dtype).min


_minimum_value_doc = """
    Return the mimimum finite value for a dtype.
"""

# TODO: create a new return type for scalars?
# FIXME: currently returns integers for boolean tensors
# https://github.com/pytorch/pytorch/issues/78071
minimum_value = _make_prim(
    schema="minium_value(ScalarType dtype) -> Scalar",
    meta=_minimum_value_meta,
    impl_aten=_minimum_value_aten,
    return_type=RETURN_TYPE.NEW,
    doc=_minimum_value_doc,
)

# TODO: FIXME: strides are incorrect
def _to_dtype_meta(a: TensorLikeType, dtype: torch.dtype) -> TensorLikeType:
    strides = utils.make_contiguous_strides_for(a.shape)
    return TensorMeta(a, strides=strides, dtype=dtype)


def _to_dtype_aten(a: Tensor, dtype: torch.dtype) -> Tensor:
    return a.to(dtype)


_to_dtype_doc = """
    Creates a contiguous copy of a tensor with the given dtype.
"""

to_dtype = _make_prim(
    schema=("to_dtype(Tensor a, ScalarType dtype) -> Tensor"),
    meta=_to_dtype_meta,
    impl_aten=_to_dtype_aten,
    return_type=RETURN_TYPE.NEW,
    doc=_to_dtype_doc,
)

#
# Inplace operators
#


def _copy_to_meta(a: TensorLikeType, b: TensorLikeType):
    assert isinstance(a, TensorLike)
    assert isinstance(b, TensorLike)

    # Validates the cast is safe
    # TODO: move this as an option on the reference
    # a_typ = utils.dtype_to_type(a.dtype)
    # b_typ = utils.dtype_to_type(b.dtype)
    # if a_typ is not utils.get_higher_type(a_typ, b_typ):
    #     raise RuntimeError(str(b.dtype), " can't be cast safely to ", str(a.dtype), "!")

    # Validates the tensors have the same number of elements
    if a.numel() != b.numel():
        msg = "Attempting to copy {0} elements to a tensor with {1} elements!".format(
            b.numel(), a.numel()
        )
        raise RuntimeError(msg)

    return a


def _copy_to_aten(a: Tensor, b: Tensor) -> Tensor:
    return a.copy_(b)


_copy_to_doc = """
  Copies the data in b to a and returns the modified a.
  """

# TODO: Remove safe casting and implement on reference instead
copy_to = _make_prim(
    schema="copy_to(Tensor(a!) a, Tensor b) -> Tensor(a!)",
    meta=_copy_to_meta,
    impl_aten=_copy_to_aten,
    return_type=RETURN_TYPE.INPLACE,
    doc=_copy_to_doc,
)


def _resize_meta(a: TensorLikeType, shape: ShapeType):
    return a.resize_(shape)


def _resize_aten(a: Tensor, shape: ShapeType) -> Tensor:
    return a.resize_(shape)


_resize_doc = """
  Gives a tensor with no elements a new shape, returning the modified tensor.

  The tensor's strides are contiguous and its values are unitialized.
  """

# TODO: review support arbitrary resizes
resize = _make_prim(
    schema="resize(Tensor(a!) a, int[] shape) -> Tensor(a!)",
    meta=_resize_meta,
    impl_aten=_resize_aten,
    return_type=RETURN_TYPE.INPLACE,
    doc=_resize_doc,
)


def _reduction_meta(inp, dims, *, output_dtype=None):
    """
    Meta function for single output reduction operations
    Stride logic is incorrect
    """
    assert isinstance(inp, TensorLike)
    if output_dtype is None:
        output_dtype = inp.dtype
    output_shape = utils.compute_reduction_output_shape(inp.shape, dims)
    return TensorMeta(
        shape=output_shape,
        strides=utils.make_contiguous_strides_for(output_shape),
        dtype=output_dtype,
        device=inp.device,
    )


def _var_reduction_meta(inp, dims, *, correction):
    if utils.is_complex_dtype(inp.dtype):
        output_dtype = utils.corresponding_real_dtype(inp.dtype)
    else:
        output_dtype = inp.dtype
    return _reduction_meta(inp, dims, output_dtype=output_dtype)


_sum_doc = """
    Computes the sum of elements in the input tensor over the list of dimensions
    specified in the dim argument
    """
_prod_doc = """
    Computes the product of elements in the input tensor over the list of dimensions
    specified in the dim argument
    """
_amax_doc = """
    Computes the maximum value of elements in the input tensor over the list of dimensions
    specified in the dim argument
    """
_amin_doc = """
    Computes the minimum value of elements in the input tensor over the list of dimensions
    specified in the dim argument
    """
_var_doc = """
    Computes the biased variance of x over the list of dimensions specified in the dim argument
    """


def _make_reduction_prim(name: str, impl_aten, doc, impl_nvfuser=None):
    """Creates a reduction prim."""
    return _make_prim(
        schema=f"{name}(Tensor inp, int[]? dims, *, ScalarType? output_dtype=None) -> Tensor",
        meta=_reduction_meta,
        impl_aten=impl_aten,
        impl_nvfuser=impl_nvfuser,
        return_type=RETURN_TYPE.NEW,
        doc=doc,
    )


def _make_var_reduction_prim(name: str, impl_aten, doc, impl_nvfuser):
    """Creates a reduction prim."""
    return _make_prim(
        schema=f"{name}(Tensor inp, int[]? dims, *, int correction, ScalarType? output_dtype=None) -> Tensor",
        meta=_var_reduction_meta,
        impl_aten=impl_aten,
        impl_nvfuser=impl_nvfuser,
        return_type=RETURN_TYPE.NEW,
        doc=doc,
    )


def _sum_nvfuser(
    fd: Any,
    a: TensorLikeType,
    dims: DimsSequenceType,
):
    keep_dims = False
    output_dtype = torch._C._nvfuser.DataType.Null
    return fd.Ops.sum(a, dims, keep_dims, output_dtype)


sum = _make_reduction_prim(
    name="sum",
    impl_aten=torch.sum,
    impl_nvfuser=_sum_nvfuser,
    doc=_sum_doc,
)


def _prod_aten(
    inp: TensorLikeType,
    dims: Optional[DimsSequenceType],
    *,
    dtype: Optional[torch.dtype] = None,
) -> Tensor:
    if dims is not None:
        for d in sorted(dims, reverse=True):
            assert d >= 0
            inp = torch.prod(inp, d, dtype=dtype)
        return inp
    else:
        return torch.prod(inp, dims, dtype=dtype)


prod = _make_reduction_prim(
    name="prod",
    impl_aten=_prod_aten,
    doc=_prod_doc,
)


def _var_nvfuser(
    fd: Any,
    a: TensorLikeType,
    dims: DimsSequenceType,
    *,
    correction: int,
):
    keep_dims = False
    return fd.Ops.var(a, dims, correction, keep_dims)


def _amax_nvfuser(
    fd: Any,
    a: TensorLikeType,
    dims: DimsSequenceType,
):
    keep_dims = False
    return fd.Ops.max(a, dims, keep_dims)


def _amin_nvfuser(
    fd: Any,
    a: TensorLikeType,
    dims: DimsSequenceType,
):
    keep_dims = False
    return fd.Ops.min(a, dims, keep_dims)


var = _make_var_reduction_prim(
    name="var",
    impl_aten=torch.var,
    impl_nvfuser=_var_nvfuser,
    doc=_var_doc,
)

amax = _make_reduction_prim(
    name="amax",
    impl_aten=torch.amax,
    impl_nvfuser=_amax_nvfuser,
    doc=_amax_doc,
)

amin = _make_reduction_prim(
    name="amin",
    impl_aten=torch.amin,
    impl_nvfuser=_amin_nvfuser,
    doc=_amin_doc,
)

# TODO: layout, pin_memory, memory_format
# TODO: model requires_grad on TensorMeta
def _empty_meta(
    shape: ShapeType, *, dtype: torch.dtype, device: torch.device, requires_grad: bool
) -> TensorLikeType:
    strides = utils.make_contiguous_strides_for(shape)
    return TensorMeta(shape=shape, strides=strides, dtype=dtype, device=device)


def _empty_aten(
    shape: ShapeType, *, dtype: torch.dtype, device: torch.device, requires_grad: bool
) -> Tensor:
    return torch.empty(shape, dtype=dtype, device=device, requires_grad=requires_grad)


_empty_doc = """
    Creates a tensor with uninitialized values and the specified shape, dtype, and device.
"""

empty = _make_prim(
    schema="empty(int[] shape, *, ScalarType dtype, Device device, bool requires_grad) -> Tensor",
    meta=_empty_meta,
    impl_aten=_empty_aten,
    return_type=RETURN_TYPE.NEW,
    doc=_empty_doc,
)


def _empty_strided_meta(
    shape: ShapeType,
    strides: StrideType,
    *,
    dtype: torch.dtype,
    device: torch.device,
    requires_grad: bool,
) -> TensorLikeType:
    return TensorMeta(shape=shape, strides=strides, dtype=dtype, device=device)


_empty_strided_doc = """
    Creates a tensor with uninitialized values.
"""

# TODO: add layout, pin_memory
empty_strided = _make_prim(
    schema="empty_strided(int[] shape, int[] strides, *, ScalarType dtype, Device device, bool requires_grad) -> Tensor",
    return_type=RETURN_TYPE.NEW,
    meta=_empty_strided_meta,
    impl_aten=torch.empty_strided,
    doc=_empty_strided_doc,
)


def _full_meta(
    shape: ShapeType,
    fill_value: NumberType,
    *,
    dtype: torch.dtype,
    device: torch.device,
    requires_grad: bool,
) -> TensorLikeType:
    strides = utils.make_contiguous_strides_for(shape)
    return TensorMeta(shape=shape, strides=strides, dtype=dtype, device=device)


def _full_aten(
    shape: ShapeType,
    fill_value: NumberType,
    *,
    dtype: torch.dtype,
    device: torch.device,
    requires_grad: bool,
) -> Tensor:
    # Note that Mypy thinks torch.full can't accept a complex fill_value
    return torch.full(
        shape, fill_value, dtype=dtype, device=device, requires_grad=requires_grad  # type: ignore[arg-type]
    )


_full_doc = """
    Creates a tensor filled with the given fill value, and with the specified shape, dtype, and device.
"""

# TODO: add layout
full = _make_prim(
    schema="full(int[] shape, Scalar fill_value, *, ScalarType dtype, Device device, bool requires_grad) -> Tensor",
    meta=_full_meta,
    impl_aten=_full_aten,
    return_type=RETURN_TYPE.NEW,
    doc=_full_doc,
)


def _full_like_meta(
    a: TensorLikeType,
    fill_value: NumberType,
    *,
    dtype: torch.dtype,
    device: torch.device,
    requires_grad: bool,
) -> TensorLikeType:
    strides = strides = utils.compute_elementwise_output_strides(a)
    if a.numel() == 0:
        strides = a.stride()

    return TensorMeta(a, strides=strides, dtype=dtype, device=device)


def _full_like_aten(
    a: Tensor,
    fill_value: NumberType,
    *,
    dtype: torch.dtype,
    device: torch.device,
    requires_grad: bool,
) -> Tensor:
    # Note that Mypy thinks torch.full can't accept a complex fill_value
    return torch.full_like(
        a, fill_value, dtype=dtype, device=device, requires_grad=requires_grad  # type: ignore[arg-type]
    )


_full_like_doc = """
    Creates a tensor filled with the given fill value, and the same shape, dtype, and device as the
    given tensor by default. The dtype and device settings can be overridden
    by specifying them explicitly.
"""

full_like = _make_prim(
    schema="full_like(Tensor a, Scalar fill_value, *, ScalarType dtype, Device device, bool requires_grad) -> Tensor",
    meta=_full_like_meta,
    impl_aten=_full_like_aten,
    return_type=RETURN_TYPE.NEW,
    doc=_full_like_doc,
)


def _scalar_tensor_meta(
    scalar: NumberType,
    *,
    dtype: torch.dtype,
    device: torch.device,
) -> TensorLikeType:
    shape: ShapeType = []
    strides = utils.make_contiguous_strides_for(shape)
    return TensorMeta(scalar, shape=shape, strides=strides, dtype=dtype, device=device)


def _scalar_tensor_aten(
    scalar: NumberType,
    *,
    dtype: torch.dtype,
    device: torch.device,
) -> Tensor:
    if isinstance(scalar, complex) and (
        dtype is None or not utils.is_complex_dtype(dtype)
    ):
        raise TypeError("Complex scalar requires complex tensor dtype.")
    # Note that Mypy thinks torch.scalar can't accept a complex scalar
    return torch.scalar_tensor(scalar, dtype=dtype, device=device)  # type: ignore[arg-type]


_scalar_tensor_doc = """
    Wraps a Number into a Tensor with the specified dtype and device.
"""

# TODO: add layout and pin_memory support
scalar_tensor = _make_prim(
    schema="scalar_tensor(Scalar s, *, ScalarType? dtype=None, Device? device=None) -> Tensor",
    meta=_scalar_tensor_meta,
    impl_aten=_scalar_tensor_aten,
    return_type=RETURN_TYPE.NEW,
    doc=_scalar_tensor_doc,
)

#
# Randomness Prims
#


def _uniform_meta(
    shape: ShapeType,
    *,
    low: float,
    high: float,
    dtype: torch.dtype,
    device: torch.device,
) -> TensorLikeType:
    strides = utils.make_contiguous_strides_for(shape)
    return TensorMeta(shape=shape, strides=strides, dtype=dtype, device=device)


def _uniform_aten(
    shape: ShapeType,
    *,
    low: float,
    high: float,
    dtype: torch.dtype,
    device: torch.device,
) -> Tensor:
    a = torch.empty(shape, dtype=dtype, device=device)
    a.uniform_(low, high)
    return a


_uniform_doc = """
    Constructs a tensor filled with values drawn uniformly from low to high.
"""

# TODO: we should more seriously review randomness modeling and prims
uniform = _make_prim(
    schema=(
        "uniform(int[] shape, *, Scalar low, Scalar high, ScalarType dtype, Device device) -> Tensor"
    ),
    return_type=RETURN_TYPE.NEW,
    meta=_uniform_meta,
    impl_aten=_uniform_aten,
    doc=_uniform_doc,
)<|MERGE_RESOLUTION|>--- conflicted
+++ resolved
@@ -421,16 +421,8 @@
         elif isinstance(arg, Number):
             scalar_type = type(arg)
 
-<<<<<<< HEAD
-    assert dtype is not None
-
-    if complex_only and not utils.is_complex_dtype(dtype):
-        msg = f"Expect complex data type, got {dtype}"
-        raise RuntimeError(msg)
-=======
     if dtype is None and scalar_type is not None:
         dtype = utils.type_to_dtype(scalar_type)
->>>>>>> fefdad61
 
     # Acquires the device (if it exists) or number
     device = None
@@ -727,14 +719,8 @@
 imag = _make_prim(
     schema="imag(Tensor self) -> Tensor",
     meta=partial(
-<<<<<<< HEAD
-        _elementwise_meta,
-        type_promotion=ELEMENTWISE_PRIM_TYPE_PROMOTION_KIND.COMPLEX_TO_FLOAT,
-        complex_only=True,
-=======
         _complex_only_elementwise_meta,
         type_promotion=ELEMENTWISE_PRIM_TYPE_PROMOTION_KIND.COMPLEX_TO_FLOAT,
->>>>>>> fefdad61
     ),
     return_type=RETURN_TYPE.VIEW,
     impl_aten=torch.imag,
