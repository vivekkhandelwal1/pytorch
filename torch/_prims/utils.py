--- conflicted
+++ resolved
@@ -41,11 +41,7 @@
     _python_dtype_to_nvfuser_dtype_map = {}
 
 
-<<<<<<< HEAD
 def getnvFuserDtype(dtype: Union[torch.dtype, type]):
-=======
-def getnvFuserDtype(dtype: Union[torch.dtype, NumberTypeType]):
->>>>>>> fefdad61
     """
     Translates from torch.dtype to nvFuser's DataType enum
     """
