--- conflicted
+++ resolved
@@ -263,7 +263,7 @@
   BlockInfo(uint32_t input_idx, Block& block)
       : input_idx_(input_idx), block_(block) {}
 
-  void setNodes(
+  void set_nodes(
       std::vector<StaticNodeInfo> nodes,
       const FastMap<Node*, bool>& node_has_out_variant);
 
@@ -271,72 +271,72 @@
     return nodes_;
   }
 
-  size_t numNodes() const {
+  size_t num_nodes() const {
     return nodes_.size();
   }
 
-  size_t numInputs() const {
+  size_t num_inputs() const {
     return block_.inputs().size();
   }
 
-  size_t numOutputs() const {
+  size_t num_outputs() const {
     return block_.outputs().size();
   }
 
-  graph_node_list nodePtrs() const {
+  graph_node_list node_ptrs() const {
     return block_.nodes();
   }
 
-  void setOutputIndices(std::vector<uint16_t> indices) {
+  void set_output_indices(std::vector<uint16_t> indices) {
     output_indices_ = std::move(indices);
   }
 
-  const std::vector<uint16_t>& blockOutputIndices() const {
+  const std::vector<uint16_t>& block_output_indices() const {
     return output_indices_;
   }
 
-  auto blockInputsIdx() const {
+  auto block_inputs_idx() const {
     return input_idx_;
   }
 
-  bool nodeIsOptimizableContainerType(const Node* node) const {
+  bool node_is_optimizable_container_type(const Node* node) const {
     return node_is_optimizable_container_type_.find(node) !=
         node_is_optimizable_container_type_.end();
   }
 
-  bool valueIsManagedTensor(const Value* value) const {
+  bool value_is_managed_tensor(const Value* value) const {
     return managed_tensor_values_.find(value) != managed_tensor_values_.end();
   }
 
-  bool valueIsLeakedContainer(const Value* value) const {
+  bool value_is_leaked_container(const Value* value) const {
     return leaked_values_.find(value) != leaked_values_.end();
   }
 
-  const ValueGroup& valueGroup() const {
+  const ValueGroup& value_group() const {
     return value_group_;
   }
 
-  const ManagedTensorRanges& managedTensorRanges() const {
+  const ManagedTensorRanges& managed_tensor_ranges() const {
     return managed_tensor_ranges_;
   }
 
-  void initValueGroup(const AliasDb& alias_db) {
+  void init_value_group(const AliasDb& alias_db) {
     value_group_.init(block_, alias_db);
   }
 
-  void prepareForMemoryPlanner(
+  void prepare_for_memory_planner(
       const AliasDb& alias_db,
       const StaticModuleOptions& opt);
 
-  const auto& manageOutputTensorValues() const {
+  const auto& managed_output_tensor_values() const {
     return managed_output_tensor_values_;
   }
 
-  const auto& managedTensorValues() const {
+  const auto& managed_tensor_values() const {
     return managed_tensor_values_;
   }
 
-  const auto& leakedValues() const {
+  const auto& leaked_values() const {
     return leaked_values_;
   }
 
@@ -398,22 +398,22 @@
 
   const StaticModuleOptions& opts() const;
 
-  size_t numInputs() const;
-  size_t numOutputs() const;
-
-  size_t numConstants() const {
+  size_t num_inputs() const;
+  size_t num_outputs() const;
+
+  size_t num_constants() const {
     return constants_.size();
   }
 
-  size_t numIntermediateValues() const {
+  size_t num_intermediate_values() const {
     return num_intermediate_values_;
   }
 
-  size_t totalNumValues() const {
-    return numInputs() + numConstants() + numIntermediateValues();
-  }
-
-  C10_NODISCARD const std::vector<uint16_t>& outputIndices() const {
+  size_t total_num_values() const {
+    return num_inputs() + num_constants() + num_intermediate_values();
+  }
+
+  C10_NODISCARD const std::vector<uint16_t>& output_indices() const {
     return output_indices_;
   }
 
@@ -421,11 +421,11 @@
     return constants_;
   }
 
-  const BlockInfo& blockInfo(Block* block) const {
+  const BlockInfo& block_info(Block* block) const {
     return block_infos_.at(block);
   }
 
-  Block* rootBlock() const {
+  Block* root_block() const {
     return graph_->block();
   }
 
@@ -434,14 +434,14 @@
   friend class BlockRunner;
 
  public:
-  auto numNodes() const {
+  auto num_nodes() const {
     return std::accumulate(
         block_infos_.begin(),
         block_infos_.end(),
         0,
         [](size_t sum, const auto& block_and_info) {
           auto& block_info = block_and_info.second;
-          return sum + block_info.numNodes();
+          return sum + block_info.num_nodes();
         });
   }
 
@@ -451,15 +451,15 @@
     return schema_;
   }
 
-  bool firstInputIsSelf() const {
+  bool first_input_is_self() const {
     return module_.has_value();
   }
 
-  StaticRuntime& runtime();
-  StaticRuntime cloneRuntimeFromCached();
+  StaticRuntime& runtime() const;
+  StaticRuntime clone_runtime_from_cached() const;
 
   // See [Shared values array]
-  size_t valueBufferSize() const {
+  size_t value_buffer_size() const {
     return value_buffer_size_;
   }
 
@@ -574,31 +574,25 @@
     std::unordered_set<std::string> native_nodes;
   };
 
-  IndividualMetrics benchmarkIndividualOps(
+  IndividualMetrics benchmark_individual_ops(
       const std::vector<std::vector<c10::IValue>>& args_list,
       const std::vector<KeywordArgs>& kwargs_list,
       const int warmup_runs,
       const int main_runs);
 
   // Input is readwrite
-<<<<<<< HEAD
-  IValue& input(uint32_t i) {
-    DCHECK_LT(i, block_info_.numInputs());
-    return values_[i + block_info_.blockInputsIdx()];
-=======
   IValue& Input(uint32_t i) {
     DCHECK_LT(i, block_info_.num_inputs());
     return values_[i + block_info_.block_inputs_idx()];
->>>>>>> b0863391
   }
 
   // Output is readonly. The writing process happens inside ProcessedNodes
-  const IValue& output(uint32_t i) const {
+  C10_NODISCARD const IValue& Output(uint32_t i) const {
     DCHECK(i < outputs_.size());
     return *outputs_[i];
   }
 
-  const std::vector<IValue*>& outputs() const {
+  const std::vector<IValue*> outputs() const {
     return outputs_;
   }
 
@@ -610,23 +604,23 @@
     return nodes_;
   }
 
-  graph_node_list nodePtrs() const {
-    return block_info_.nodePtrs();
+  graph_node_list node_ptrs() const {
+    return block_info_.node_ptrs();
   }
 
   const Graph& graph() const {
     return static_module_.graph();
   }
 
-  const MemoryPlanner* getMemoryPlanner() const {
+  const MemoryPlanner* get_memory_planner() const {
     return planner_.get();
   }
 
-  void maybeCloneMemoryPlanner(
+  void maybe_clone_memory_planner(
       const BlockRunner& src,
       const FastMap<at::Tensor*, at::Tensor*>& old_tensor_to_new);
 
-  bool checkForMemoryLeak(
+  bool check_for_memory_leak(
       bool output_returned = true,
       bool recurse_on_sub_blocks = false);
 
@@ -680,53 +674,53 @@
   };
 
   template <typename IValueList>
-  c10::IValue runImpl(IValueList&& args, const KeywordArgs& kwargs);
+  c10::IValue run_impl(IValueList&& args, const KeywordArgs& kwargs);
 
   template <typename IValueList>
-  c10::IValue runImplWithRecordFunctions(
+  c10::IValue run_impl_record_functions(
       IValueList&& args,
       const KeywordArgs& kwargs);
 
   // helper method for copying input args/kwargs into inputs_
   template <typename IValueList>
-  void setInputs(
+  void set_inputs(
       IValueList&& args,
       const std::unordered_map<std::string, c10::IValue>& kwargs);
 
   // Set Input(idx) to args[idx]. Invoked by set_inputs. Copies or moves
   // depending on overload.
-  void setArg(const size_t idx, std::vector<IValue>&& args);
-  void setArg(const size_t idx, const std::vector<IValue>& args);
+  void set_arg(const size_t idx, std::vector<IValue>&& args);
+  void set_arg(const size_t idx, const std::vector<IValue>& args);
 
   // Set Input(idx) to arg. Always copies. Used for kwargs.
-  void setArg(const size_t idx, const IValue& arg);
-
-  bool fastCheckAndCorrectOverlapWith(
+  void set_arg(const size_t idx, const IValue& arg);
+
+  bool fast_check_and_correct_overlap_with(
       ProcessedNode& n,
       c10::IValue& tensor_ival);
-  void verifyAndCorrectMemoryOverlap(ProcessedNode& n);
+  void verify_and_correct_memory_overlap(ProcessedNode& n);
 
   // clean up owning refs of input IValues
-  void cleanUpInputIValues() noexcept {
-    for (const auto idx : c10::irange(block_info_.numInputs())) {
+  void clean_up_input_ivalues() noexcept {
+    for (const auto idx : c10::irange(block_info_.num_inputs())) {
       values_[idx + inputs_begin_] = IValue();
     }
   }
 
-  void cleanUpIntermediateIValues() noexcept;
-
-  IValue moveOutputsToTuple(uint32_t num_outputs);
-
-  void createMemoryPlanner();
-  void maybeAllocate();
-
-  float benchmarkModel(
+  void clean_up_intermediate_ivalues() noexcept;
+
+  IValue move_outputs_to_tuple(uint32_t num_outputs);
+
+  void create_memory_planner();
+  void maybe_allocate();
+
+  float benchmark_model(
       const std::vector<std::vector<c10::IValue>>& args_list,
       const std::vector<KeywordArgs>& kwargs_list,
       const int warmup_runs,
       const int main_runs);
 
-  void displayNodes(
+  void display_nodes(
       const std::vector<c10::IValue>& args,
       const KeywordArgs& kwargs);
 
@@ -785,7 +779,7 @@
     return check_memory_overlap_;
   }
 
-  size_t numOutputs() const {
+  size_t num_outputs() const {
     return num_outputs_;
   }
 
@@ -810,12 +804,12 @@
     return node_;
   }
 
-  size_t numOutputs() const {
+  size_t num_outputs() const {
     DCHECK(fn_ != nullptr);
-    return fn_->numOutputs();
-  }
-
-  bool hasOutVariant() const {
+    return fn_->num_outputs();
+  }
+
+  bool has_out_variant() const {
     return fn_->kind() == ProcessedFunction::Kind::kOutVariant;
   }
 
@@ -860,93 +854,93 @@
   }
 
   // Input is readonly
-  const IValue& input(uint32_t i) const {
+  C10_NODISCARD const IValue& Input(uint32_t i) const {
     return values_[inputs_[i]];
   }
 
   // Output is readwrite
-  IValue& output(uint32_t i) {
-    DCHECK(i < numOutputs());
+  IValue& Output(uint32_t i) {
+    DCHECK(i < num_outputs());
     return values_[outputs_offset_ + i];
   }
 
-  const IValue& output(uint32_t i) const {
-    DCHECK(i < numOutputs());
+  C10_NODISCARD const IValue& Output(uint32_t i) const {
+    DCHECK(i < num_outputs());
     return values_[outputs_offset_ + i];
   }
 
-  size_t numOutputs() const {
+  size_t num_outputs() const {
     DCHECK(fn_ != nullptr);
-    return fn_->numOutputs();
-  }
-
-  c10::ArrayRef<const IValue> outputs() const {
+    return fn_->num_outputs();
+  }
+
+  C10_NODISCARD c10::ArrayRef<const IValue> outputs() const {
     return c10::ArrayRef<const IValue>(
-        values_ + outputs_offset_, numOutputs());
-  }
-
-  uint16_t numInputs() const {
+        values_ + outputs_offset_, num_outputs());
+  }
+
+  C10_NODISCARD uint16_t num_inputs() const {
     return inputs_.size();
   }
 
-  std::vector<IValue> inputIValueVec() const;
-
-  bool hasOutVariant() const {
+  std::vector<IValue> inputs_ivalue_vec() const;
+
+  bool has_out_variant() const {
     return fn_->kind() == ProcessedFunction::Kind::kOutVariant;
   }
 
-  bool hasNative() const {
+  bool has_native() const {
     return fn_->kind() == ProcessedFunction::Kind::kNativeFunction;
   }
 
 #ifndef PYTORCH_DISABLE_PER_OP_PROFILING
-  const char* getOpName() const {
+  const char* get_op_name() const {
     return node_->kind().toQualString();
   }
 #endif
 
-  bool checkOutputsForMemoryOverlap() const {
+  bool check_outputs_for_memory_overlap() const {
     return fn_->checkMemoryOverlap();
   }
 
-  void setOutputsMemoryOverlapDetected() {
+  void set_outputs_memory_overlap_detected() {
     overlap_detected_ = true;
   }
 
-  bool outputsMemoryOverlapDetected() {
+  bool outputs_memory_overlap_detected() {
     return overlap_detected_;
   }
 
-  bool checkAndCorrectOverlapWith(
+  bool check_and_correct_overlap_with(
       const at::Tensor& input,
       c10::IValue& output);
-  void verifyAndCorrectMemoryOverlap();
-
-  void setValues(IValue* values) {
+  void verify_and_correct_memory_overlap();
+
+  void set_values(IValue* values) {
     DCHECK(values_ == nullptr);
     values_ = values;
   }
 
-  uint16_t outputIValueIndex(uint16_t i) const {
-    DCHECK(i < numOutputs());
+  C10_NODISCARD uint16_t output_ivalue_index(uint16_t i) const {
+    DCHECK(i < num_outputs());
     return outputs_offset_ + i;
   }
   // used in debug mode
-  bool verifyNoMemoryOverlap(bool force_check = false) const;
-
-  std::vector<BlockRunner>* blockRunners() {
+  bool verify_no_memory_overlap(bool force_check = false) const;
+
+  std::vector<BlockRunner>* block_runners() {
     return block_runners_.get();
   }
 
-  void setBlockRunners(
+  void set_block_runners(
       std::unique_ptr<std::vector<BlockRunner>> block_runners) {
     block_runners_ = std::move(block_runners);
   }
 
  private:
-  C10_NODISCARD bool verifyOutputsDontOverlapEachOther() const;
-
-  C10_NODISCARD bool verifyInputsDontOverlapOutputs(bool force_check) const;
+  C10_NODISCARD bool verify_outputs_dont_overlap_each_other() const;
+
+  C10_NODISCARD bool verify_inputs_dont_overlap_outputs(bool force_check) const;
 
   Node* node_;
   const ProcessedFunction* fn_;
@@ -978,7 +972,7 @@
       std::vector<c10::IValue>&& args,
       const KeywordArgs& kwargs = KeywordArgs());
 
-  bool checkForMemoryLeak(bool output_returned = true);
+  bool check_for_memory_leak(bool output_returned = true);
   bool checkOutputTensorMemoryLeaks();
 
   void deallocateOutputTensors();
@@ -986,7 +980,7 @@
   void disableManageOutputTensors();
 
   // Gets the top-level memory planner. Used for testing.
-  const MemoryPlanner* getMemoryPlanner() const;
+  const MemoryPlanner* get_memory_planner() const;
 
   // Clone this static runtime instance. Not to be used concurrently with
   // operator(). Useful when the precompute_offsets option is on (to
@@ -1011,12 +1005,12 @@
 
   using IndividualMetrics = BlockRunner::IndividualMetrics;
 
-  IndividualMetrics benchmarkIndividualOps(
+  IndividualMetrics benchmark_individual_ops(
       const std::vector<std::vector<c10::IValue>>& args_list,
       const std::vector<KeywordArgs>& kwargs_list,
       const int warmup_runs,
       const int main_runs) {
-    return block_->benchmarkIndividualOps(
+    return block_->benchmark_individual_ops(
         args_list, kwargs_list, warmup_runs, main_runs);
   }
 
@@ -1053,10 +1047,7 @@
 
   std::unique_ptr<BlockRunner> block_;
   IValueArray values_;
-<<<<<<< HEAD
   const StaticModule& parent_module_;
-=======
->>>>>>> b0863391
 };
 
 } // namespace jit
