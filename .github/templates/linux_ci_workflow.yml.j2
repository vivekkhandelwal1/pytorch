{% import 'common.yml.j2' as common %}

{%- block name -%}
# Template is at:    .github/templates/linux_ci_workflow.yml.j2
# Generation script: .github/scripts/generate_ci_workflows.py
name: !{{ build_environment }}
{%- endblock %}

on:
{%- if is_default %}
  pull_request:
{%- endif %}
  push:
{%- if enable_doc_jobs and is_scheduled %}
    tags:
      # NOTE: Binary build pipelines should only get triggered on release candidate builds
      # Release candidate tags look like: v1.11.0-rc1
      - v[0-9]+.[0-9]+.[0-9]+-rc[0-9]+
{%- endif %}
{%- for label in ciflow_config.labels | sort %}
  {%- if loop.first and not (enable_doc_jobs  and is_scheduled) %}
    tags:
  {%- endif %}
  {%- if label != "ciflow/default" %}
      - '!{{ label }}/*'
  {%- endif %}
{%- endfor %}
{%- if not is_scheduled and not only_on_pr %}
    branches:
      - master
      - release/*
{%- endif %}
{%- if is_scheduled and not only_on_pr %}
  schedule:
    - cron: !{{ is_scheduled }}
{%- endif %}
  workflow_dispatch:

env:
  BUILD_ENVIRONMENT: !{{ build_environment }}
  DOCKER_IMAGE_BASE: !{{ docker_image_base }}
  SCCACHE_BUCKET: ossci-compiler-cache-circleci-v2
  XLA_CLANG_CACHE_S3_BUCKET_NAME: ossci-compiler-clang-cache-circleci-xla
  TORCH_CUDA_ARCH_LIST: 5.2
  IN_CI: 1
  IS_GHA: 1
  # This is used for the phase of adding wheel tests only, will be removed once completed
  IN_WHEEL_TEST: 1
  # Used for custom_opertor, jit_hooks, custom_backend, see .jenkins/pytorch/build.sh
  CUSTOM_TEST_ARTIFACT_BUILD_DIR: build/custom_test_artifacts
  ALPINE_IMAGE: "308535385114.dkr.ecr.us-east-1.amazonaws.com/tool/alpine"
  PR_LABELS: ${{ toJson(github.event.pull_request.labels.*.name) }}
  GITHUB_TOKEN: ${{ secrets.GITHUB_TOKEN }}
  AWS_DEFAULT_REGION: us-east-1
  PR_NUMBER: ${{ github.event.pull_request.number }}
  SHA1: ${{ github.event.pull_request.head.sha || github.sha }}
  PYTORCH_RETRY_TEST_CASES: 1
{%- if enable_xla_test == 1 %}
  # This is used for XLA tests only
  XLA_CUDA: 0
  XLA_IMAGE_TAG: v0.2
{%- endif %}
{%- if build_with_debug %}
  DEBUG: 1
{%- endif %}
!{{ common.concurrency(build_environment) }}

jobs:
{% block build +%}
  build:
    runs-on: linux.2xlarge
    timeout-minutes: !{{ common.timeout_minutes }}
    env:
      JOB_BASE_NAME: !{{ build_environment }}-build
    outputs:
      docker_image: ${{ steps.calculate-tag.outputs.docker_image }}
    steps:
      - name: print labels
        run: echo "${PR_LABELS}"
      !{{ common.setup_ec2_linux() }}
      !{{ common.checkout() }}
    {%- if enable_xla_test == 1 %}
      - name: Calculate docker image tag
        id: calculate-tag
        run: |
          echo "XLA workflow uses pre-built test image at ${XLA_IMAGE_TAG}"
          DOCKER_TAG=$(git rev-parse HEAD:.circleci/docker)
          echo "DOCKER_TAG=${DOCKER_TAG}" >> "${GITHUB_ENV}"
          echo "DOCKER_IMAGE=${DOCKER_IMAGE_BASE}:${XLA_IMAGE_TAG}" >> "${GITHUB_ENV}"
          echo "::set-output name=docker_tag::${DOCKER_TAG}"
          echo "::set-output name=docker_image::${DOCKER_IMAGE_BASE}:${XLA_IMAGE_TAG}"
    {%- else %}
      !{{ common.calculate_docker_image(false) }}
    {%- endif %}
      - name: Pull Docker image
        run: |
          !{{ common.add_retry_to_env() }}
          retry docker pull "${DOCKER_IMAGE}"
      !{{ common.parse_ref() }}
      - name: Build
        env:
          BRANCH: ${{ steps.parse-ref.outputs.branch }}
        run: |
          # detached container should get cleaned up by teardown_ec2_linux
          container_name=$(docker run \
            -e BUILD_ENVIRONMENT \
            -e JOB_BASE_NAME \
            -e MAX_JOBS="$(nproc --ignore=2)" \
            -e AWS_DEFAULT_REGION \
            -e IS_GHA \
            -e PR_NUMBER \
            -e SHA1 \
            -e BRANCH \
            -e GITHUB_RUN_ID \
            -e SCCACHE_BUCKET \
          {%- if enable_xla_test == 1 %}
            -e XLA_CUDA \
          {%- endif %}
            -e XLA_CLANG_CACHE_S3_BUCKET_NAME \
            -e CUSTOM_TEST_ARTIFACT_BUILD_DIR \
            -e SKIP_SCCACHE_INITIALIZATION=1 \
            -e TORCH_CUDA_ARCH_LIST \
            -e PR_LABELS \
            -e http_proxy="!{{ common.squid_proxy }}" -e https_proxy="!{{ common.squid_proxy }}" -e no_proxy="!{{ common.squid_no_proxy }}" \
            --env-file="/tmp/github_env_${GITHUB_RUN_ID}" \
            --security-opt seccomp=unconfined \
            --cap-add=SYS_PTRACE \
            --tty \
            --detach \
            --user jenkins \
            -v "${GITHUB_WORKSPACE}:/var/lib/jenkins/workspace" \
            -w /var/lib/jenkins/workspace \
            "${DOCKER_IMAGE}"
          )
          docker exec -t "${container_name}" sh -c 'sudo chown -R jenkins . && .jenkins/pytorch/build.sh'
      - name: Display and upload binary build size statistics (Click Me)
        # temporary hack: set CIRCLE_* vars, until we update
        # tools/stats/print_test_stats.py to natively support GitHub Actions
        env:
          SCRIBE_GRAPHQL_ACCESS_TOKEN: ${{ secrets.SCRIBE_GRAPHQL_ACCESS_TOKEN }}
          BRANCH: ${{ steps.parse-ref.outputs.branch }}
          TAG: ${{ steps.parse-ref.outputs.tag }}
          WORKFLOW_ID: '${{ github.run_id }}'
        run: |
          COMMIT_TIME=$(git log --max-count=1 --format=%ct || echo 0)
          export COMMIT_TIME
          pip3 install requests==2.26 boto3==1.16.34
          python3 -m tools.stats.upload_binary_size_to_scuba || exit 0
      - name: Chown workspace
        run: |
          # Ensure the working directory gets chowned back to the current user
          docker run --rm -v "$(pwd)":/v -w /v "${ALPINE_IMAGE}" chown -R "$(id -u):$(id -g)" .
      {%- if build_generates_artifacts %}
      - name: Archive artifacts into zip
        run: |
          zip -1 -r artifacts.zip dist/ build/custom_test_artifacts build/lib build/bin .pytorch-test-times.json
      - uses: !{{ common.upload_artifact_s3_action }}
        name: Store PyTorch Build Artifacts on S3
        with:
          name: ${{ env.BUILD_ENVIRONMENT }}
          retention-days: 14
          if-no-files-found: error
          path:
            artifacts.zip
      {%- endif %}
      !{{ common.teardown_ec2_linux() }}
      - name: Hold runner for 2 hours or until ssh sessions have drained
        # Always hold for active ssh sessions
        if: always()
        run: .github/scripts/wait_for_ssh_to_drain.sh
      - name: Clean up docker images
        if: always()
        run: |
          # Prune all of the docker images
          docker system prune -af
{%- endblock %}
{%- if not exclude_test %}
{% block test +%}
  {%- for test_job in test_jobs %}
  !{{ test_job.id }}:
    name: !{{ test_job.name }}
    needs: build
<<<<<<< HEAD
    runs-on: ubuntu-18.04
    timeout-minutes: !{{ common.timeout_minutes }}
    env:
      TEST_RUNNER_TYPE: !{{ test_runner_type }}
      ENABLE_DISTRIBUTED_TEST: !{{ enable_distributed_test }}
      ENABLE_JIT_LEGACY_TEST: !{{ enable_jit_legacy_test }}
      ENABLE_FX2TRT_TEST: !{{ enable_fx2trt_test }}
      ENABLE_MULTIGPU_TEST: !{{ enable_multigpu_test }}
      ENABLE_NOGPU_NO_AVX_TEST: !{{ enable_nogpu_no_avx_test }}
      ENABLE_NOGPU_NO_AVX2_TEST: !{{ enable_nogpu_no_avx2_test }}
      ENABLE_SLOW_TEST: !{{ enable_slow_test }}
      ENABLE_DOCS_TEST: !{{ enable_docs_test }}
      ENABLE_BACKWARDS_COMPAT_TEST: !{{ enable_backwards_compat_test }}
      ENABLE_DEPLOY_TEST: !{{ enable_deploy_test }}
      ENABLE_XLA_TEST: !{{ enable_xla_test }}
      ENABLE_NOARCH_TEST: !{{ enable_noarch_test }}
      NUM_TEST_SHARDS: !{{ num_test_shards }}
      MULTIGPU_RUNNER_TYPE: !{{ multigpu_runner_type }}
      DISTRIBUTED_GPU_RUNNER_TYPE: !{{ distributed_gpu_runner_type }}
      NOGPU_RUNNER_TYPE: linux.2xlarge
      PR_BODY: ${{ github.event.pull_request.body }}
    outputs:
      matrix: ${{ steps.set-matrix.outputs.matrix }}
      render-matrix: ${{ steps.set-matrix.outputs.render-matrix }}
      ignore-disabled-issues: ${{ steps.set-matrix.outputs.ignore-disabled-issues }}
    container:
      image: python:3.9
    steps:
      - name: Install dependencies
        run: pip install typing-extensions==3.10
      - name: Clone pytorch/pytorch
        uses: zhouzhuojie/checkout@05b13c9a0d21f08f6d5e64a1d5042246d13619d9
      - name: Generating test matrix
        id: set-matrix
        run: .github/scripts/generate_pytorch_test_matrix.py

  test:
    needs: [build, generate-test-matrix]
    strategy:
      matrix: ${{ fromJson(needs.generate-test-matrix.outputs.matrix) }}
      fail-fast: false
    runs-on: ${{ matrix.runner }}
=======
    runs-on: !{{ test_job.runner }}
>>>>>>> 13eec13b
    timeout-minutes: !{{ common.timeout_minutes }}
    env:
      DOCKER_IMAGE: ${{ needs.build.outputs.docker_image }}
      JOB_BASE_NAME: !{{ build_environment }}-test
      TEST_CONFIG: !{{ test_job.config }}
      SHARD_NUMBER: !{{ test_job.shard }}
      NUM_TEST_SHARDS: !{{ test_job.num_shards }}
      PR_BODY: ${{ github.event.pull_request.body }}
    steps:
{%- if 'rocm' in test_runner_type %}
      !{{ common.setup_rocm_linux() }}
{%- else %}
      !{{ common.setup_ec2_linux() }}
{%- endif %}
      !{{ common.checkout() }}
      - name: Pull Docker image
        run: |
          !{{ common.add_retry_to_env() }}
          retry docker pull "${DOCKER_IMAGE}"
{%- if 'rocm' in test_runner_type and "nogpu" not in test_job.config %}
      - name: ROCm set GPU_FLAG
        run: |
          echo "GPU_FLAG=--device=/dev/mem --device=/dev/kfd --device=/dev/dri --group-add video --group-add daemon" >> "${GITHUB_ENV}"
{%- elif "cuda" in build_environment and "nogpu" not in test_job.config %}
      - name: Install nvidia driver, nvidia-docker runtime, set GPU_FLAG
        run: |
          bash .github/scripts/install_nvidia_utils_linux.sh
          echo "GPU_FLAG=--gpus all" >> "${GITHUB_ENV}"
{%- endif %}
      - name: Determine shm-size
        run: |
          shm_size="1g"
          case "${BUILD_ENVIRONMENT}" in
            *cuda*)
              shm_size="2g"
              ;;
            *rocm*)
              shm_size="8g"
              ;;
          esac
          echo "SHM_SIZE=${shm_size}" >> "${GITHUB_ENV}"
      - uses: seemethere/download-artifact-s3@0504774707cbc8603d7dca922e8026eb8bf3b47b
        name: Download PyTorch Build Artifacts
        with:
          name: ${{ env.BUILD_ENVIRONMENT }}
      - name: Unzip artifacts
        run: |
          unzip -o artifacts.zip
      - name: Output disk space left
        run: |
{%- if 'rocm' in test_runner_type %}
          df -H
{%- else %}
          sudo df -H
{%- endif %}
      !{{ common.parse_ref() }}
      - name: Test
        env:
          PR_NUMBER: ${{ github.event.pull_request.number }}
          BRANCH: ${{ steps.parse-ref.outputs.branch }}
        # Time out the test phase after !{{ timeout_after }} minutes
        timeout-minutes: !{{ timeout_after }}
        run: |
          set -x

          if [[ $TEST_CONFIG == 'multigpu' ]]; then
            TEST_COMMAND=.jenkins/pytorch/multigpu-test.sh
          elif [[ $BUILD_ENVIRONMENT == *onnx* ]]; then
            TEST_COMMAND=.jenkins/caffe2/test.sh
          else
            TEST_COMMAND=.jenkins/pytorch/test.sh
          fi
{%- if 'rocm' not in test_runner_type %}
          PROXY_ENV=
          # NOTE: XLA multiprocessing tests appear to have issues with squid proxy, going to disable for now
          #       We should investigate whether or not there's a list of hostnames we can add to no_proxy to
          #       make it so that we shouldn't have to fully disable squid for XLA tests
          if [[ $TEST_CONFIG != 'xla' ]]; then
            # shellcheck disable=SC2089
            PROXY_ENV="-e http_proxy=!{{ common.squid_proxy }} -e https_proxy=!{{ common.squid_proxy }} -e no_proxy=!{{ common.squid_no_proxy }}"
          fi
{%- endif %}
          # detached container should get cleaned up by teardown_ec2_linux
          # TODO: Stop building test binaries as part of the build phase
          # Used for GPU_FLAG since that doesn't play nice
          # shellcheck disable=SC2086,SC2090
          container_name=$(docker run \
            ${GPU_FLAG:-} \
            -e BUILD_ENVIRONMENT \
            -e PR_NUMBER \
            -e CUSTOM_TEST_ARTIFACT_BUILD_DIR \
            -e GITHUB_ACTIONS \
            -e IN_CI \
            -e IS_GHA \
            -e BRANCH \
            -e SHA1 \
            -e AWS_DEFAULT_REGION \
            -e IN_WHEEL_TEST \
            -e SHARD_NUMBER \
            -e JOB_BASE_NAME \
            -e TEST_CONFIG \
            -e NUM_TEST_SHARDS \
            -e PR_BODY \
            -e PYTORCH_RETRY_TEST_CASES \
            -e PR_LABELS \
            -e MAX_JOBS="$(nproc --ignore=2)" \
            -e SCCACHE_BUCKET \
          {%- if enable_xla_test == 1 %}
            -e XLA_CUDA \
          {%- endif %}
            -e XLA_CLANG_CACHE_S3_BUCKET_NAME \
{%- if 'rocm' not in test_runner_type %}
            ${PROXY_ENV} \
{%- endif %}
            --env-file="/tmp/github_env_${GITHUB_RUN_ID}" \
            --ulimit stack=10485760:83886080 \
            --security-opt seccomp=unconfined \
            --cap-add=SYS_PTRACE \
{%- if 'rocm' not in test_runner_type %}
            --ipc=host \
{%- endif %}
            --shm-size="${SHM_SIZE}" \
            --tty \
            --detach \
            --name="${container_name}" \
            --user jenkins \
            -v "${GITHUB_WORKSPACE}:/var/lib/jenkins/workspace" \
            -w /var/lib/jenkins/workspace \
            "${DOCKER_IMAGE}"
          )
{%- if 'rocm' in test_runner_type %}
          # jenkins user does not have write permission to mounted workspace; work-around by copying within container to jenkins home
          docker exec -t "${container_name}" sh -c "cd .. && cp -R workspace pytorch && cd pytorch && pip install dist/*.whl && ${TEST_COMMAND}"
          # copy test results back to the mounted workspace, needed sudo, resulting permissions were correct
          docker exec -t "${container_name}" sh -c "cd ../pytorch && sudo cp -R test/test-reports ../workspace/test"
{%- else %}
          docker exec -t "${container_name}" sh -c "sudo chown -R jenkins . && pip install dist/*.whl && ${TEST_COMMAND}"
{%- endif %}
{%- if 'rocm' not in test_runner_type %}
      - name: Chown workspace
        if: always()
        run: |
          # Ensure the working directory gets chowned back to the current user
          docker run --rm -v "$(pwd)":/v -w /v "${ALPINE_IMAGE}" chown -R "$(id -u):$(id -g)" .
{%- endif %}
      !{{ common.render_test_results() }}
{%- if 'rocm' in test_runner_type %}
      !{{ common.upload_downloaded_files(name='linux', use_s3=False, config=test_job.config, shard=test_job.shard, num_shards=test_job.num_shards, runner=test_job.runner) }}
      !{{ common.upload_test_reports(name='linux', artifact_name="test-reports", use_s3=False, config=test_job.config, shard=test_job.shard, num_shards=test_job.num_shards, runner=test_job.runner) }}
{%- else %}
      !{{ common.upload_downloaded_files(name='linux', config=test_job.config, shard=test_job.shard, num_shards=test_job.num_shards, runner=test_job.runner) }}
      !{{ common.upload_test_reports(name='linux', config=test_job.config, shard=test_job.shard, num_shards=test_job.num_shards, runner=test_job.runner) }}
{%- endif %}
      !{{ common.upload_test_statistics(build_environment) }}
{%- if 'rocm' in test_runner_type %}
      !{{ common.teardown_rocm_linux() }}
{%- else %}
      !{{ common.teardown_ec2_linux() }}
{%- endif %}
{%- endfor %}
{% endblock %}
{%- endif -%}
{%- if enable_doc_jobs %}
  build-docs:
    runs-on: linux.2xlarge
    timeout-minutes: !{{ common.timeout_minutes }}
    strategy:
      matrix:
        docs_type: [cpp, python]
    needs: [build]
    env:
      DOCKER_IMAGE: ${{ needs.build.outputs.docker_image }}
      DOCS_TYPE: ${{ matrix.docs_type }}
      WITH_PUSH: ${{ github.event_name == 'schedule' || startsWith(github.event.ref, 'refs/tags/v') }}
    steps:
      !{{ common.setup_ec2_linux() }}
      !{{ common.checkout() }}
      - name: Pull Docker image
        run: |
          !{{ common.add_retry_to_env() }}
          retry docker pull "${DOCKER_IMAGE}"
      - uses: seemethere/download-artifact-s3@0504774707cbc8603d7dca922e8026eb8bf3b47b
        name: Download PyTorch Build Artifacts
        with:
          name: ${{ env.BUILD_ENVIRONMENT }}
      - name: Unzip artifacts
        run: |
          unzip -o artifacts.zip
{%- if is_scheduled %}
      - name: Generate netrc (only for docs-push)
        if: ${{ github.event_name == 'schedule' || startsWith(github.event.ref, 'refs/tags/v') }}
        env:
          GITHUB_PYTORCHBOT_TOKEN: ${{ secrets.GH_PYTORCHBOT_TOKEN }}
        run: |
          # set credentials for https pushing
          echo "machine github.com" > "${RUNNER_TEMP}/.netrc"
          echo "login pytorchbot" >> "${RUNNER_TEMP}/.netrc"
          echo "password ${GITHUB_PYTORCHBOT_TOKEN}" >> "${RUNNER_TEMP}/.netrc"
{%- endif %}
      - name: Build ${{ matrix.docs_type }} docs
        run: |
          set -ex
          time docker pull "${DOCKER_IMAGE}" > /dev/null
          # Convert refs/tags/v1.12.0rc3 into 1.12
          if [[ "${GITHUB_REF}" =~ ^refs/tags/v([0-9]+\.[0-9]+)\.* ]]; then
            target="${BASH_REMATCH[1]}"
          else
            target="master"
          fi
          # detached container should get cleaned up by teardown_ec2_linux
          container_name=$(docker run \
            -e BUILD_ENVIRONMENT \
            -e CUSTOM_TEST_ARTIFACT_BUILD_DIR \
            -e IN_CI \
            -e MAX_JOBS="$(nproc --ignore=2)" \
            -e SHA1="$GITHUB_SHA" \
            -e DOCS_VERSION="${target}" \
            -e DOCS_TYPE \
            -e PR_LABELS \
            -e WITH_PUSH \
            --env-file="/tmp/github_env_${GITHUB_RUN_ID}" \
            --security-opt seccomp=unconfined \
            --cap-add=SYS_PTRACE \
            --tty \
            --detach \
            --user jenkins \
{%- if is_scheduled %}
            -v "${RUNNER_TEMP}/.netrc":/var/lib/jenkins/.netrc \
{%- endif %}
            -v "${GITHUB_WORKSPACE}:/var/lib/jenkins/workspace" \
            -w /var/lib/jenkins/workspace \
            "${DOCKER_IMAGE}"
          )
          docker exec -t "${container_name}" bash -c "sudo chown -R jenkins . && pip install dist/*.whl && ./.circleci/scripts/${DOCS_TYPE}_doc_push_script.sh"
      - name: Chown workspace
        run: |
          # Ensure the working directory gets chowned back to the current user
          docker run --rm -v "$(pwd)":/v -w /v "${ALPINE_IMAGE}" chown -R "$(id -u):$(id -g)" .
      - uses: !{{ common.upload_artifact_s3_action }}
        name: Upload Python Docs Preview
        if: ${{ github.event_name == 'pull_request' && matrix.docs_type == 'python' }}
        with:
          retention-days: 14
          s3-bucket: doc-previews
          if-no-files-found: error
          path: pytorch.github.io/docs/master/
          s3-prefix: pytorch/${{ github.event.pull_request.number }}
      - uses: !{{ common.upload_artifact_s3_action }}
        name: Upload C++ Docs Preview
        if: ${{ github.event_name == 'pull_request' && matrix.docs_type == 'cpp' }}
        with:
          retention-days: 14
          if-no-files-found: error
          s3-bucket: doc-previews
          path: cppdocs/
          s3-prefix: pytorch/${{ github.event.pull_request.number }}/cppdocs
{%- endif -%}<|MERGE_RESOLUTION|>--- conflicted
+++ resolved
@@ -180,52 +180,7 @@
   !{{ test_job.id }}:
     name: !{{ test_job.name }}
     needs: build
-<<<<<<< HEAD
-    runs-on: ubuntu-18.04
-    timeout-minutes: !{{ common.timeout_minutes }}
-    env:
-      TEST_RUNNER_TYPE: !{{ test_runner_type }}
-      ENABLE_DISTRIBUTED_TEST: !{{ enable_distributed_test }}
-      ENABLE_JIT_LEGACY_TEST: !{{ enable_jit_legacy_test }}
-      ENABLE_FX2TRT_TEST: !{{ enable_fx2trt_test }}
-      ENABLE_MULTIGPU_TEST: !{{ enable_multigpu_test }}
-      ENABLE_NOGPU_NO_AVX_TEST: !{{ enable_nogpu_no_avx_test }}
-      ENABLE_NOGPU_NO_AVX2_TEST: !{{ enable_nogpu_no_avx2_test }}
-      ENABLE_SLOW_TEST: !{{ enable_slow_test }}
-      ENABLE_DOCS_TEST: !{{ enable_docs_test }}
-      ENABLE_BACKWARDS_COMPAT_TEST: !{{ enable_backwards_compat_test }}
-      ENABLE_DEPLOY_TEST: !{{ enable_deploy_test }}
-      ENABLE_XLA_TEST: !{{ enable_xla_test }}
-      ENABLE_NOARCH_TEST: !{{ enable_noarch_test }}
-      NUM_TEST_SHARDS: !{{ num_test_shards }}
-      MULTIGPU_RUNNER_TYPE: !{{ multigpu_runner_type }}
-      DISTRIBUTED_GPU_RUNNER_TYPE: !{{ distributed_gpu_runner_type }}
-      NOGPU_RUNNER_TYPE: linux.2xlarge
-      PR_BODY: ${{ github.event.pull_request.body }}
-    outputs:
-      matrix: ${{ steps.set-matrix.outputs.matrix }}
-      render-matrix: ${{ steps.set-matrix.outputs.render-matrix }}
-      ignore-disabled-issues: ${{ steps.set-matrix.outputs.ignore-disabled-issues }}
-    container:
-      image: python:3.9
-    steps:
-      - name: Install dependencies
-        run: pip install typing-extensions==3.10
-      - name: Clone pytorch/pytorch
-        uses: zhouzhuojie/checkout@05b13c9a0d21f08f6d5e64a1d5042246d13619d9
-      - name: Generating test matrix
-        id: set-matrix
-        run: .github/scripts/generate_pytorch_test_matrix.py
-
-  test:
-    needs: [build, generate-test-matrix]
-    strategy:
-      matrix: ${{ fromJson(needs.generate-test-matrix.outputs.matrix) }}
-      fail-fast: false
-    runs-on: ${{ matrix.runner }}
-=======
     runs-on: !{{ test_job.runner }}
->>>>>>> 13eec13b
     timeout-minutes: !{{ common.timeout_minutes }}
     env:
       DOCKER_IMAGE: ${{ needs.build.outputs.docker_image }}
